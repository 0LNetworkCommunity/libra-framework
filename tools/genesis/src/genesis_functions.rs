--- conflicted
+++ resolved
@@ -1,32 +1,18 @@
 //! ol functions to run at genesis e.g. migration.
-<<<<<<< HEAD
-use libra_types::ol_progress::OLProgress;
 use crate::supply::{get_supply_struct, SupplySettings};
 use anyhow::Context;
 use indicatif::ProgressIterator;
-use libra_types::exports::AccountAddress;
-use libra_types::legacy_types::{
-    legacy_recovery::{AccountRole, LegacyRecovery},
-=======
-use crate::hack_cli_progress::OLProgress;
-// use libra_wallet::legacy::convert_legacy::convert_account;
-use anyhow::Context;
-use zapatos_types::account_config::CORE_CODE_ADDRESS;
-use zapatos_vm::{
-    move_vm_ext::SessionExt,
->>>>>>> e415e5c5
+use libra_types::{
+    exports::AccountAddress,
+    legacy_types::legacy_recovery::{AccountRole, LegacyRecovery},
+    ol_progress::OLProgress,
 };
 use move_core_types::{
     resolver::MoveResolver,
     value::{serialize_values, MoveValue},
 };
-<<<<<<< HEAD
 use zapatos_types::account_config::CORE_CODE_ADDRESS;
 use zapatos_vm::move_vm_ext::SessionExt;
-=======
-use ol_types::legacy_recovery::{LegacyRecovery, AccountRole};
-use libra_types::exports::AccountAddress;
->>>>>>> e415e5c5
 use zapatos_vm_genesis::exec_function;
 
 pub fn genesis_migrate_all_users(
@@ -42,65 +28,63 @@
         .iter()
         .progress_with_style(OLProgress::bar())
         .for_each(|a| {
-
             // do basic account creation and coin scaling
             match genesis_migrate_one_user(session, &a, supply.split_factor, supply.escrow_pct) {
                 Ok(_) => {}
                 Err(e) => {
                     // TODO: compile a list of errors.
                     if a.role != AccountRole::System {
-                      println!("Error migrating user: {:?}", e);
+                        println!("Error migrating user: {:?}", e);
                     }
                 }
             }
 
             // migrating slow wallets
             if a.slow_wallet.is_some() {
-              match genesis_migrate_slow_wallet(session, a, supply.split_factor) {
-                Ok(_) => {},
-                Err(e) => {
-                  if a.role != AccountRole::System {
-                      println!("Error migrating user: {:?}", e);
-                    }
-                },
-              }
+                match genesis_migrate_slow_wallet(session, a, supply.split_factor) {
+                    Ok(_) => {}
+                    Err(e) => {
+                        if a.role != AccountRole::System {
+                            println!("Error migrating user: {:?}", e);
+                        }
+                    }
+                }
             }
 
             // migrating infra escrow, check if this has historically been a validator and has a slow wallet
-            if a.val_cfg.is_some() && a.slow_wallet.is_some(){
-              match genesis_migrate_infra_escrow(session, a, supply.escrow_pct) {
-                Ok(_) => {},
-                Err(e) => {
-                  if a.role != AccountRole::System {
-                      println!("Error migrating user: {:?}", e);
-                    }
-                },
-              }
+            if a.val_cfg.is_some() && a.slow_wallet.is_some() {
+                match genesis_migrate_infra_escrow(session, a, supply.escrow_pct) {
+                    Ok(_) => {}
+                    Err(e) => {
+                        if a.role != AccountRole::System {
+                            println!("Error migrating user: {:?}", e);
+                        }
+                    }
+                }
             }
 
             // migrating ancestry
             if a.ancestry.is_some() {
-              match genesis_migrate_ancestry(session, a) {
-                Ok(_) => {},
-                Err(e) => {
-                  if a.role != AccountRole::System {
-                      println!("Error migrating user: {:?}", e);
-                    }
-                },
-              }
-            }
-
+                match genesis_migrate_ancestry(session, a) {
+                    Ok(_) => {}
+                    Err(e) => {
+                        if a.role != AccountRole::System {
+                            println!("Error migrating user: {:?}", e);
+                        }
+                    }
+                }
+            }
 
             // migrating tower
             if a.miner_state.is_some() {
-              match genesis_migrate_tower_state(session, a) {
-                Ok(_) => {},
-                Err(e) => {
-                  if a.role != AccountRole::System {
-                      println!("Error migrating user: {:?}", e);
-                    }
-                },
-              }
+                match genesis_migrate_tower_state(session, a) {
+                    Ok(_) => {}
+                    Err(e) => {
+                        if a.role != AccountRole::System {
+                            println!("Error migrating user: {:?}", e);
+                        }
+                    }
+                }
             }
         });
     Ok(())
@@ -119,20 +103,13 @@
         anyhow::bail!("no user account found {:?}", user_recovery);
     }
 
-<<<<<<< HEAD
-    // convert between different types from ol_types in diem, to current
-    let acc_str = user_recovery
-        .account
-        .context("could not parse account")?
-        .to_string();
-    let new_addr_type = AccountAddress::from_hex_literal(&format!("0x{}", acc_str))?;
-
-=======
-    // let new_addr_type = convert_account(user_recovery.account.expect("no account found"))?;
-    let acc_str = user_recovery.account.context("could not parse account")?.to_string();
-    let new_addr_type = AccountAddress::from_hex_literal(&format!("0x{}", acc_str))?;
-    // let new_auth_type = convert_auth_key(user_recovery.auth_key.expect("no auth key found"))?;
->>>>>>> e415e5c5
+    // convert between different types from ol_types in diem, to current
+    let acc_str = user_recovery
+        .account
+        .context("could not parse account")?
+        .to_string();
+    let new_addr_type = AccountAddress::from_hex_literal(&format!("0x{}", acc_str))?;
+
     // NOTE: Authkeys have the same format as in pre V7
     let auth_key = user_recovery.auth_key.context("no auth key found")?;
 
@@ -140,7 +117,6 @@
         MoveValue::Signer(CORE_CODE_ADDRESS),
         MoveValue::Signer(new_addr_type),
         MoveValue::vector_u8(auth_key.to_vec()),
-<<<<<<< HEAD
         MoveValue::U64(
             user_recovery
                 .balance
@@ -148,9 +124,6 @@
                 .expect("no balance found")
                 .coin,
         ),
-=======
-        MoveValue::U64(user_recovery.balance.as_ref().expect("no balance found").coin()),
->>>>>>> e415e5c5
         MoveValue::Bool(user_recovery.role == AccountRole::Validator),
         MoveValue::U64((split_factor * 1_000_000.0) as u64),
         MoveValue::U64((escrow_pct * 1_000_000.0) as u64),
@@ -166,7 +139,6 @@
     Ok(())
 }
 
-
 pub fn genesis_migrate_slow_wallet(
     session: &mut SessionExt<impl MoveResolver>,
     user_recovery: &LegacyRecovery,
@@ -206,7 +178,6 @@
     Ok(())
 }
 
-
 pub fn genesis_migrate_infra_escrow(
     session: &mut SessionExt<impl MoveResolver>,
     user_recovery: &LegacyRecovery,
@@ -242,7 +213,6 @@
     );
     Ok(())
 }
-
 
 pub fn genesis_migrate_tower_state(
     session: &mut SessionExt<impl MoveResolver>,
@@ -307,12 +277,16 @@
 
     let ancestry = user_recovery.ancestry.as_ref().unwrap();
 
-    let mapped_addr: Vec<AccountAddress> = ancestry.tree.iter().map(|el| {
-
-        let acc_str = el.to_string();
-        let new_addr_type = AccountAddress::from_hex_literal(&format!("0x{}", acc_str)).unwrap();
-        new_addr_type
-    }).collect();
+    let mapped_addr: Vec<AccountAddress> = ancestry
+        .tree
+        .iter()
+        .map(|el| {
+            let acc_str = el.to_string();
+            let new_addr_type =
+                AccountAddress::from_hex_literal(&format!("0x{}", acc_str)).unwrap();
+            new_addr_type
+        })
+        .collect();
 
     let serialized_values = serialize_values(&vec![
         MoveValue::Signer(CORE_CODE_ADDRESS),
