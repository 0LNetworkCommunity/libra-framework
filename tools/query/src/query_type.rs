--- conflicted
+++ resolved
@@ -8,11 +8,8 @@
     query_view::get_view,
 };
 use anyhow::{bail, Context, Result};
-<<<<<<< HEAD
 use diem_api_types::Transaction;
-=======
 use diem_debugger::DiemDebugger;
->>>>>>> 4e076d9f
 use diem_sdk::{rest_client::Client, types::account_address::AccountAddress};
 use indoc::indoc;
 use libra_types::exports::AuthenticationKey;
@@ -97,7 +94,6 @@
     BlockHeight,
     /// How far behind the local is from the upstream nodes
     SyncDelay,
-<<<<<<< HEAD
     /// Get events
     Events {
         #[clap(short, long)]
@@ -169,7 +165,6 @@
     //     /// what event sequence number to start querying from, if DB does not have all.
     //     seq_start: Option<u64>,
     // },
-=======
 
     Annotate {
         account: AccountAddress,
@@ -200,7 +195,6 @@
        //     /// what event sequence number to start querying from, if DB does not have all.
        //     seq_start: Option<u64>,
        // },
->>>>>>> 4e076d9f
 }
 
 impl QueryType {
@@ -268,7 +262,6 @@
                   "validator_index": res.validator_index,
                 }))
             }
-<<<<<<< HEAD
             QueryType::BlockHeight => {
                 let height = get_height(&client).await?;
                 Ok(json!({ "BlockHeight": height }))
@@ -321,7 +314,7 @@
                 // Wont work at the moment as there is no community wallet migrated
                 let _res = community_wallet_pending_transactions(&client, *account).await?;
                 Ok(json!({ "pending_transactions": "None" }))
-=======
+            }
             QueryType::Annotate { account } => {
                 let dbgger = DiemDebugger::rest_client(client)?;
                 let version = dbgger.get_latest_version().await?;
@@ -335,7 +328,6 @@
                 // blob.unwrap().to_string();
                 let pretty = format!("{:#}", blob.unwrap().to_string());
                 Ok(json!(pretty))
->>>>>>> 4e076d9f
             }
             _ => {
                 bail!(
