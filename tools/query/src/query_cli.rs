use crate::query_type::QueryType;
use anyhow::Result;
use clap::Parser;
use serde_json;

#[derive(Parser)]
#[clap(name = env!("CARGO_PKG_NAME"), author, version, about, long_about = None, arg_required_else_help = true)]
/// Query the blockchain for views and resources.
pub struct QueryCli {
    #[clap(subcommand)]
    /// what to query
    subcommand: QueryType,
}

impl QueryCli {
    pub async fn run(&self) -> Result<()> {
        // TODO: get client from configs

        let res = self.subcommand.query_to_json(None).await?;
<<<<<<< HEAD
        let pretty_json = serde_json::to_string_pretty(&res)?;
        println!("{}", pretty_json);
        //println!("{}", res);
=======
        match res {
            serde_json::Value::String(a) => println!("{:#}", a.as_str()),
            _ => println!("{:#}", res),
        }
>>>>>>> 4e076d9f

        Ok(())
    }
}<|MERGE_RESOLUTION|>--- conflicted
+++ resolved
@@ -17,16 +17,9 @@
         // TODO: get client from configs
 
         let res = self.subcommand.query_to_json(None).await?;
-<<<<<<< HEAD
         let pretty_json = serde_json::to_string_pretty(&res)?;
         println!("{}", pretty_json);
         //println!("{}", res);
-=======
-        match res {
-            serde_json::Value::String(a) => println!("{:#}", a.as_str()),
-            _ => println!("{:#}", res),
-        }
->>>>>>> 4e076d9f
 
         Ok(())
     }
