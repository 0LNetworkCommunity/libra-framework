--- conflicted
+++ resolved
@@ -1,14 +1,10 @@
-
+use libra_types::exports::AuthenticationKey;
 use libra_types::{
     legacy_types::tower::TowerProofHistoryView,
     move_resource::gas_coin::SlowWalletBalance,
     type_extensions::client_ext::{entry_function_id, ClientExt},
 };
-<<<<<<< HEAD
-use diem_sdk::{
-=======
 use zapatos_sdk::{
->>>>>>> bbb06ed9
     rest_client::{diem_api_types::ViewRequest, Client},
     types::account_address::AccountAddress,
 };
@@ -37,4 +33,60 @@
     client
         .get_move_resource::<TowerProofHistoryView>(account)
         .await
-}+}
+
+/// Addresses will diverge from the keypair which originally created the address.
+/// The Address and AuthenticationKey key are the same bytes: a sha3 hash
+/// of the public key. If you rotate the keypair for that address, the implied (derived) public key, and thus authentication key will not be the same as the
+///  Origial/originating address. For this reason, we need to look up the original address
+/// Addresses are stored in the OriginatingAddress table, which is a table
+/// that maps a derived address to the original address. This function
+/// looks up the original address for a given derived address.
+pub async fn lookup_originating_address(
+    client: &Client,
+    authentication_key: AuthenticationKey,
+) -> anyhow::Result<AccountAddress> {
+    // the move View will return the same address_key if it has an unmodified Authkey (never been rotated)
+    // let bytes = authentication_key.to_vec();
+    // let cast_address = AccountAddress::from_bytes(bytes.as_slice())?;
+
+    let function_id = entry_function_id("account", "get_originating_address")?;
+    let request = ViewRequest {
+        function: function_id,
+        type_arguments: vec![],
+        arguments: vec![authentication_key.to_vec().into()],
+    };
+
+    let res = client.view(&request, None).await?.into_inner();
+    let addr = serde_json::from_value(res[0].clone())?;
+    Ok(addr)
+}
+
+// use libra_types::exports::AccountAddress;
+// use zapatos::account::key_rotation::OriginatingResource;
+// use zapatos_types::account_config::CORE_CODE_ADDRESS;
+// pub async fn lookup_address(
+//     rest_client: &Client,
+//     address_key: AccountAddress,
+// ) -> anyhow::Result<AccountAddress> {
+//     let originating_resource: OriginatingResource = rest_client
+//         .get_account_resource_bcs(CORE_CODE_ADDRESS, "0x1::account::OriginatingAddress")
+//         .await?
+//         .into_inner();
+
+//     let table_handle = originating_resource.address_map.handle;
+
+//     // The derived address that can be used to look up the original address
+//     match rest_client
+//         .get_table_item_bcs(
+//             table_handle,
+//             "address",
+//             "address",
+//             address_key.to_hex_literal(),
+//         )
+//         .await
+//     {
+//         Ok(inner) => Ok(inner.into_inner()),
+//         Err(err) => bail!(err),
+//     }
+// }