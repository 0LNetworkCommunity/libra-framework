use libra_framework::release::ReleaseTarget;
use libra_rescue::{
<<<<<<< HEAD
    cli_bootstrapper::BootstrapOpts,
    cli_main::{RescueCli, Sub},
=======
    diem_db_bootstrapper::BootstrapOpts,
    rescue_cli::{RescueCli, Sub, UPGRADE_FRAMEWORK_BLOB},
>>>>>>> da7d1f76
};
use libra_smoke_tests::libra_smoke::LibraSmoke;

#[tokio::test]
async fn test_framework_upgrade_writeset() -> anyhow::Result<()> {
    println!("0. create a valid test database from smoke-tests");
    let mut s = LibraSmoke::new(Some(3), None)
        .await
        .expect("could not start libra smoke");

    let env = &mut s.swarm;

    let val_db_path = env.validators().next().unwrap().config().storage.dir();
    assert!(val_db_path.exists());

    for node in env.validators_mut() {
        node.stop();
    }

    println!("1. generate framework upgrade writeset which should execute");
    let blob_path = diem_temppath::TempPath::new();
    blob_path.create_as_dir()?;

    let r = RescueCli {
        db_path: val_db_path.clone(),
        blob_path: Some(blob_path.path().to_owned()),
        command: Sub::UpgradeFramework {
            upgrade_mrb: ReleaseTarget::Head
                .find_bundle_path()
                .expect("cannot find head.mrb"),
            set_validators: None,
        },
    };

    r.run()?;

    let file = blob_path.path().join(UPGRADE_FRAMEWORK_BLOB);
    assert!(file.exists());

    println!(
        "3. check we can apply the tx to existing db, and can get a waypoint, don't commit it"
    );

    let boot = BootstrapOpts {
        db_dir: val_db_path.clone(),
        genesis_txn_file: file.clone(),
        waypoint_to_verify: None,
        commit: false,
        info: false,
    };

    let wp = boot.run()?;

    println!("4. with the known waypoint confirm it, and apply the tx");
    let boot = BootstrapOpts {
        db_dir: val_db_path,
        genesis_txn_file: file,
        waypoint_to_verify: wp,
        commit: true,
        info: false,
    };

    let new_w = boot.run()?;

    assert_eq!(wp, new_w, "waypoint mismatch");

    Ok(())
}<|MERGE_RESOLUTION|>--- conflicted
+++ resolved
@@ -1,12 +1,7 @@
 use libra_framework::release::ReleaseTarget;
 use libra_rescue::{
-<<<<<<< HEAD
     cli_bootstrapper::BootstrapOpts,
-    cli_main::{RescueCli, Sub},
-=======
-    diem_db_bootstrapper::BootstrapOpts,
-    rescue_cli::{RescueCli, Sub, UPGRADE_FRAMEWORK_BLOB},
->>>>>>> da7d1f76
+    cli_main::{RescueCli, Sub, UPGRADE_FRAMEWORK_BLOB},
 };
 use libra_smoke_tests::libra_smoke::LibraSmoke;
 
