<<<<<<< HEAD
use crate::node_yaml;
use anyhow::Context;
=======
use crate::{legacy_config, node_yaml};
>>>>>>> 0dbd5df8
use dialoguer::{Confirm, Input};
use libra_types::legacy_types::app_cfg::AppCfg;
use libra_types::legacy_types::mode_ol::MODE_0L;
use libra_types::legacy_types::network_playlist::NetworkPlaylist;
use libra_types::ol_progress::OLProgress;
use libra_wallet::validator_files::SetValidatorConfiguration;
use std::path::{Path, PathBuf};
use std::str::FromStr;
use diem_genesis::config::HostAndPort;
use diem_types::chain_id::NamedChain;

pub fn initialize_host(
    home_path: Option<PathBuf>,
    username: Option<&str>,
    host: HostAndPort,
    mnem: Option<String>,
    keep_legacy_address: bool,
) -> anyhow::Result<()> {
    let (.., keys) =
        libra_wallet::keys::refresh_validator_files(mnem, home_path.clone(), keep_legacy_address)?;
    OLProgress::complete("Initialized validator key files");

    // TODO: set validator fullnode configs. Not NONE
    let effective_username = username.unwrap_or("default_username"); // Use default if None
    SetValidatorConfiguration::new(home_path.clone(), effective_username.to_owned(), host, None)
        .set_config_files()?;
    OLProgress::complete("Saved genesis registration files locally");

    node_yaml::save_validator_yaml(home_path.clone())?;
    OLProgress::complete("Saved validator node yaml file locally");

<<<<<<< HEAD
        // TODO: nice to have
    // also for convenience create a local user libra.yaml file so the
    // validator can make transactions against the localhost
    let cfg = AppCfg::init_app_configs(keys.child_0_owner.auth_key, keys.child_0_owner.account, home_path.clone(), None, Some(NetworkPlaylist::localhost(None)))?;

    cfg.save_file().context(format!(
        "could not initialize configs at {}",
        cfg.workspace.node_home.to_str().unwrap()
    ))?;
=======
    // also for convenience create a local user libra.yaml file so the
    // validator can make transactions against the localhost
    tokio::task::spawn_blocking(move || {
        legacy_config::wizard(
            Some(keys.child_0_owner.auth_key),
            Some(keys.child_0_owner.account),
            home_path,
            None,
            None,
            None,
            Some(NetworkPlaylist::localhost(None))
        )
    });
>>>>>>> 0dbd5df8
    OLProgress::complete("Saved a user libra.yaml file locally");

    Ok(())
}

/// interact with user to get ip address
pub fn what_host() -> Result<HostAndPort, anyhow::Error> {
    // get from external source since many cloud providers show different interfaces for `machine_ip`
    let resp = reqwest::blocking::get("https://ifconfig.me")?;
    // let ip_str = resp.text()?;

    let host = match resp.text() {
        Ok(ip_str) => {
            let h = HostAndPort::from_str(&format!("{}:6180", ip_str))?;
            if *MODE_0L == NamedChain::DEVNET {
                return Ok(h);
            }
            Some(h)
        }
        _ => None,
    };

    if let Some(h) = host {
        let txt = &format!(
            "Will you use this host, and this IP address {:?}, for your node?",
            h
        );
        if Confirm::new().with_prompt(txt).interact().unwrap() {
            return Ok(h);
        }
    };

    let input: String = Input::new()
        .with_prompt("Enter the DNS or IP address, with port 6180")
        .interact_text()
        .unwrap();
    let ip = input
        .parse::<HostAndPort>()
        .expect("Could not parse IP or DNS address");

    Ok(ip)
}

pub fn initialize_validator_configs(
    data_path: &Path,
    github_username: Option<&str>,
) -> Result<(), anyhow::Error> {
    let to_init = Confirm::new()
        .with_prompt(format!(
            "Want to freshen configs at {} now?",
            data_path.display()
        ))
        .interact()?;
    if to_init {
        let host = what_host()?;

        let keep_legacy_address = Confirm::new()
            .with_prompt("Is this a legacy V5 address you wish to keep?")
            .interact()?;

        initialize_host(
            Some(data_path.to_path_buf()),
            github_username,
            host,
            None,
            keep_legacy_address,
        )?;
    }

    Ok(())
}

#[test]
fn test_validator_files_config() {
    use libra_types::global_config_dir;
    let alice_mnem = "talent sunset lizard pill fame nuclear spy noodle basket okay critic grow sleep legend hurry pitch blanket clerk impose rough degree sock insane purse".to_string();
    let h = HostAndPort::local(6180).unwrap();
    let test_path = global_config_dir().join("test_genesis");
    if test_path.exists() {
        std::fs::remove_dir_all(&test_path).unwrap();
    }

    initialize_host(
        Some(test_path.clone()),
        Some("validator"),
        h,
        Some(alice_mnem),
        false,
    )
    .unwrap();

    std::fs::remove_dir_all(&test_path).unwrap();
}<|MERGE_RESOLUTION|>--- conflicted
+++ resolved
@@ -1,9 +1,6 @@
-<<<<<<< HEAD
-use crate::node_yaml;
+
+use crate::{legacy_config, node_yaml};
 use anyhow::Context;
-=======
-use crate::{legacy_config, node_yaml};
->>>>>>> 0dbd5df8
 use dialoguer::{Confirm, Input};
 use libra_types::legacy_types::app_cfg::AppCfg;
 use libra_types::legacy_types::mode_ol::MODE_0L;
@@ -35,7 +32,6 @@
     node_yaml::save_validator_yaml(home_path.clone())?;
     OLProgress::complete("Saved validator node yaml file locally");
 
-<<<<<<< HEAD
         // TODO: nice to have
     // also for convenience create a local user libra.yaml file so the
     // validator can make transactions against the localhost
@@ -45,21 +41,6 @@
         "could not initialize configs at {}",
         cfg.workspace.node_home.to_str().unwrap()
     ))?;
-=======
-    // also for convenience create a local user libra.yaml file so the
-    // validator can make transactions against the localhost
-    tokio::task::spawn_blocking(move || {
-        legacy_config::wizard(
-            Some(keys.child_0_owner.auth_key),
-            Some(keys.child_0_owner.account),
-            home_path,
-            None,
-            None,
-            None,
-            Some(NetworkPlaylist::localhost(None))
-        )
-    });
->>>>>>> 0dbd5df8
     OLProgress::complete("Saved a user libra.yaml file locally");
 
     Ok(())
