use crate::make_yaml_public_fullnode::{download_genesis, init_fullnode_yaml};
<<<<<<< HEAD
use crate::validator_config::{validator_dialogue, vfn_dialogue};
=======
use crate::validator_config::initialize_validator_configs;
>>>>>>> 03d9f10b
use crate::{legacy_config, make_profile};
use anyhow::{Context, Result};
use clap::Parser;
use libra_types::exports::AccountAddress;
use libra_types::exports::AuthenticationKey;
use libra_types::exports::Client;
use libra_types::exports::NamedChain;
use libra_types::legacy_types::app_cfg::{self, AppCfg};
use libra_types::type_extensions::client_ext::ClientExt;
use libra_types::{global_config_dir, ol_progress};
use libra_wallet::utils::read_operator_file;
use libra_wallet::validator_files::OPERATOR_FILE;
use std::path::PathBuf;
use url::Url;

#[derive(Parser)]
#[clap(name = env!("CARGO_PKG_NAME"), author, version, about, long_about = None, arg_required_else_help = true)]
/// Generate a libra config file in the home .libra directory
pub struct ConfigCli {
    #[clap(subcommand)]
    subcommand: Option<ConfigSub>,
    /// Path for configs if not the default $HOME/.libra
    #[clap(short('f'), long)]
    path: Option<PathBuf>,
    /// optional. Which network to use as the default. Defaults to MAINNET other options: TESTNET, TESTING, DEVNET
    #[clap(short, long)]
    chain_name: Option<NamedChain>,
    /// optional. Name of the profile
    #[clap(short, long)]
    profile: Option<String>,
}

#[derive(clap::Subcommand)]
enum ConfigSub {
    /// Generates a libra.yaml for cli tools like txs, tower, etc.  Note: the file can also be used for Carpe, though that app uses a different default directory than these cli tools.
    Init {
        /// force an account address instead of reading from mnemonic, requires --force_authkey
        #[clap(long)]
        force_address: Option<AccountAddress>,
        /// force an authkey instead of reading from mnemonic, requires --force_address
        #[clap(long)]
        force_authkey: Option<AuthenticationKey>,
        /// use a private key to initialize. Warning: intended for testing only.
        #[clap(long)]
        test_private_key: Option<String>,
        /// optional. A URL for a network playlist to load default nodes from
        #[clap(long)]
        playlist_url: Option<Url>,
    },
    // TODO: add WhoAmI to show libra.yaml profile info.
    /// try to add for fix the libra.yaml file
    #[clap(arg_required_else_help(true))]
    Fix {
        /// optional, reset the address from mnemonic. Will also lookup on the chain for the actual address if you forgot it, or rotated your authkey.
        #[clap(short, long)]
        address: bool,

        #[clap(short, long)]
        remove_profile: Option<String>,

        /// optional, force overwrite of all urls in current network profile to this url
        #[clap(short('u'), long)]
        force_url: Option<Url>,
    },
    /// For core developers. Generates a config.yaml in the vendor format. This is a hidden command in the CLI.
    #[clap(hide(true))]
    VendorInit {
        /// Ed25519 public key
        #[clap(short, long)]
        public_key: String,

        /// Profile name to use when saving the config. Defaults to "default"
        ///
        /// This will be used to override associated settings such as
        /// the REST URL, and the private key arguments.
        #[clap(long)]
        profile: Option<String>,

        /// In libra we default to the configs being global in $HOME/.libra
        /// Otherwise you should pass -w to use the workspace configuration.
        /// Uses this directory as the workspace, instead of using the global
        /// parameters in $HOME/.libra
        #[clap(short, long)]
        workspace: bool,
    },
    /// Generate validators' config file
    ValidatorInit {
        /// check the files generated
        #[clap(short, long)]
        check: bool,
        // just make the VFN file
        #[clap(short, long)]
        vfn: bool,
    },

    /// Generate a fullnode dir and add fullnode.yaml from template
    FullnodeInit {
        /// path to libra config and data files defaults to $HOME/.libra
        #[clap(long)]
        home_path: Option<PathBuf>,
<<<<<<< HEAD
        // /// private VFN (only for validators)
        // #[clap(short, long)]
        // vfn_address: Option<AccountAddress,
=======
        /// private VFN (only for validators)
        #[clap(short, long)]
        vfn: bool,
>>>>>>> 03d9f10b
    },
}

impl ConfigCli {
    pub async fn run(&self) -> Result<()> {
        match &self.subcommand {
            Some(ConfigSub::VendorInit {
                public_key,
                profile,
                workspace,
            }) => make_profile::run(public_key, profile.as_deref().to_owned(), *workspace).await,
            Some(ConfigSub::Fix {
                address,
                remove_profile,
                force_url,
            }) => {
                let mut cfg = AppCfg::load(self.path.clone())?;

                if *address {
                    let mut account_keys = legacy_config::prompt_for_account()?;

                    let client = Client::new(cfg.pick_url(self.chain_name)?);

                    if client.get_index().await.is_ok() {
                        account_keys.account = match client
                            .lookup_originating_address(account_keys.auth_key)
                            .await
                        {
                            Ok(r) => r,
                            _ => {
                                println!("This looks like a new account, and it's not yet on chain. If this is not what you expected, are you sure you are using the correct recovery mnemonic?");
                                // do nothing
                                account_keys.account
                            }
                        };
                    };

                    let profile =
                        app_cfg::Profile::new(account_keys.auth_key, account_keys.account);

                    if dialoguer::Confirm::new()
                        .with_prompt("set as default profile?")
                        .interact()?
                    {
                        cfg.workspace
                            .set_default(account_keys.account.to_hex_literal());
                    }

                    cfg.maybe_add_profile(profile)?;
                }

                if let Some(p) = remove_profile {
                    let r = cfg.try_remove_profile(p);
                    if r.is_err() {
                        println!("no profile found matching {}", &p)
                    }
                }

                if let Some(u) = force_url {
                    let np = cfg.get_network_profile_mut(self.chain_name)?;
                    np.nodes = vec![];
                    np.add_url(u.to_owned());
                }
                cfg.save_file()?;
                Ok(())
            }
            Some(ConfigSub::Init {
                force_address,
                force_authkey,
                test_private_key,
                playlist_url,
            }) => {
                legacy_config::wizard(
                    force_authkey.to_owned(),
                    force_address.to_owned(),
                    self.path.to_owned(),
                    self.chain_name.to_owned(),
                    test_private_key.to_owned(),
                    playlist_url.to_owned(),
                    None,
                )
                .await?;

                Ok(())
            }
            Some(ConfigSub::ValidatorInit { check, vfn }) => {
                let home_dir = self.path.clone().unwrap_or_else(global_config_dir);
                if *vfn {
                    vfn_dialogue(&home_dir, None, None).await?;
                    return Ok(());
                }
                if *check {
                    let public_keys_file = home_dir.join(OPERATOR_FILE);

                    let public_identity = read_operator_file(public_keys_file.as_path())?;
                    println!("validator public credentials:");
                    println!(
                        "{}",
                        serde_json::to_string_pretty(&public_identity).unwrap()
                    );

                    println!("network addresses:");
                    let validator_net = public_identity.validator_host;
                    let net_addr = validator_net
                        .as_network_address(public_identity.validator_network_public_key)?;
                    println!(
                        "validator: {}",
                        serde_json::to_string_pretty(&net_addr).unwrap()
                    );

                    if let Some(fn_host) = public_identity.full_node_host {
                        let net_addr_fn = fn_host.as_network_address(
                            public_identity.full_node_network_public_key.context(
                                "expected a full_node_network_public_key in operator.yaml",
                            )?,
                        )?;

                        println!(
                            "vfn: {}",
                            serde_json::to_string_pretty(&net_addr_fn).unwrap()
                        );
                    } else {
                        println!("WARN: no config information found for Validator Full Node (VFN)")
                    }

                    println!(
                        "\nNOTE: to check if this matches your mnemonic try `libra wallet whoami`"
                    );

                    return Ok(());
                }

                let data_path = global_config_dir();
                if !&data_path.exists() {
                    println!(
                        "\nIt seems you have no files at {}, creating directory now",
                        data_path.display()
                    );
                    std::fs::create_dir_all(&data_path)?;
                }
                validator_dialogue(&data_path, None).await?;
                println!("Validators' config initialized.");
                Ok(())
            }
            Some(ConfigSub::FullnodeInit { home_path, vfn }) => {
                download_genesis(home_path.to_owned()).await?;
                println!("downloaded genesis block");

<<<<<<< HEAD
                let p = init_fullnode_yaml(home_path.to_owned(), true).await?;
=======
                let p = if *vfn {
                    // no need for seed peers, will be identified
                    // to validator node
                    init_fullnode_yaml(home_path.to_owned(), true, true).await?
                } else {
                    // we want seed peers, and will not have an identity
                    init_fullnode_yaml(home_path.to_owned(), true, false).await?
                };
>>>>>>> 03d9f10b

                println!("config created at {}", p.display());

                ol_progress::OLProgress::complete("fullnode configs initialized");

                Ok(())
            }
            _ => {
                println!("Sometimes I'm right and I can be wrong. My own beliefs are in my song. The butcher, the banker, the drummer and then. Makes no difference what group I'm in.");

                Ok(())
            }
        }
    }
}<|MERGE_RESOLUTION|>--- conflicted
+++ resolved
@@ -1,9 +1,5 @@
 use crate::make_yaml_public_fullnode::{download_genesis, init_fullnode_yaml};
-<<<<<<< HEAD
 use crate::validator_config::{validator_dialogue, vfn_dialogue};
-=======
-use crate::validator_config::initialize_validator_configs;
->>>>>>> 03d9f10b
 use crate::{legacy_config, make_profile};
 use anyhow::{Context, Result};
 use clap::Parser;
@@ -104,15 +100,6 @@
         /// path to libra config and data files defaults to $HOME/.libra
         #[clap(long)]
         home_path: Option<PathBuf>,
-<<<<<<< HEAD
-        // /// private VFN (only for validators)
-        // #[clap(short, long)]
-        // vfn_address: Option<AccountAddress,
-=======
-        /// private VFN (only for validators)
-        #[clap(short, long)]
-        vfn: bool,
->>>>>>> 03d9f10b
     },
 }
 
@@ -261,18 +248,7 @@
                 download_genesis(home_path.to_owned()).await?;
                 println!("downloaded genesis block");
 
-<<<<<<< HEAD
                 let p = init_fullnode_yaml(home_path.to_owned(), true).await?;
-=======
-                let p = if *vfn {
-                    // no need for seed peers, will be identified
-                    // to validator node
-                    init_fullnode_yaml(home_path.to_owned(), true, true).await?
-                } else {
-                    // we want seed peers, and will not have an identity
-                    init_fullnode_yaml(home_path.to_owned(), true, false).await?
-                };
->>>>>>> 03d9f10b
 
                 println!("config created at {}", p.display());
 
