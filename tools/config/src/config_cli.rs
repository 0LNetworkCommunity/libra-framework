use crate::make_yaml_public_fullnode::{download_genesis, init_fullnode_yaml};
<<<<<<< HEAD
use crate::validator_config::{validator_dialogue, vfn_dialogue};
=======
use crate::validator_config::initialize_validator_configs;
>>>>>>> 05591b73
use crate::{legacy_config, make_profile};
use anyhow::{Context, Result};
use clap::Parser;
use libra_types::exports::AccountAddress;
use libra_types::exports::AuthenticationKey;
use libra_types::exports::Client;
use libra_types::exports::NamedChain;
use libra_types::legacy_types::app_cfg::{self, AppCfg};
use libra_types::type_extensions::client_ext::ClientExt;
use libra_types::{global_config_dir, ol_progress};
use libra_wallet::utils::read_operator_file;
use libra_wallet::validator_files::OPERATOR_FILE;
use std::path::PathBuf;
use url::Url;

#[derive(Parser)]
#[clap(name = env!("CARGO_PKG_NAME"), author, version, about, long_about = None, arg_required_else_help = true)]
/// Generate a libra config file in the home .libra directory
pub struct ConfigCli {
    #[clap(subcommand)]
    subcommand: Option<ConfigSub>,
    /// Path for configs if not the default $HOME/.libra
    #[clap(short('f'), long)]
    path: Option<PathBuf>,
    /// optional. Which network to use as the default. Defaults to MAINNET other options: TESTNET, TESTING, DEVNET
    #[clap(short, long)]
    chain_name: Option<NamedChain>,
    /// optional. Name of the profile
    #[clap(short, long)]
    profile: Option<String>,
}

#[derive(clap::Subcommand)]
enum ConfigSub {
    /// Generates a libra.yaml for cli tools like txs, tower, etc.  Note: the file can also be used for Carpe, though that app uses a different default directory than these cli tools.
    Init {
        /// force an account address instead of reading from mnemonic, requires --force_authkey
        #[clap(long)]
        force_address: Option<AccountAddress>,
        /// force an authkey instead of reading from mnemonic, requires --force_address
        #[clap(long)]
        force_authkey: Option<AuthenticationKey>,
        /// use a private key to initialize. Warning: intended for testing only.
        #[clap(long)]
        test_private_key: Option<String>,
        /// optional. A URL for a network playlist to load default nodes from
        #[clap(long)]
        playlist_url: Option<Url>,
    },
    // TODO: add WhoAmI to show libra.yaml profile info.
    /// try to add for fix the libra.yaml file
    #[clap(arg_required_else_help(true))]
    Fix {
        /// optional, reset the address from mnemonic. Will also lookup on the chain for the actual address if you forgot it, or rotated your authkey.
        #[clap(short, long)]
        address: bool,

        #[clap(short, long)]
        remove_profile: Option<String>,

        /// optional, force overwrite of all urls in current network profile to this url
        #[clap(short('u'), long)]
        force_url: Option<Url>,
    },
    /// For core developers. Generates a config.yaml in the vendor format. This is a hidden command in the CLI.
    #[clap(hide(true))]
    VendorInit {
        /// Ed25519 public key
        #[clap(short, long)]
        public_key: String,

        /// Profile name to use when saving the config. Defaults to "default"
        ///
        /// This will be used to override associated settings such as
        /// the REST URL, and the private key arguments.
        #[clap(long)]
        profile: Option<String>,

        /// In libra we default to the configs being global in $HOME/.libra
        /// Otherwise you should pass -w to use the workspace configuration.
        /// Uses this directory as the workspace, instead of using the global
        /// parameters in $HOME/.libra
        #[clap(short, long)]
        workspace: bool,
    },
    /// Generate validators' config file
    ValidatorInit {
        /// check the files generated
        #[clap(short, long)]
        check: bool,
        // just make the VFN file
        #[clap(short, long)]
        vfn: bool,
    },

    /// Generate a fullnode dir and add fullnode.yaml from template
    FullnodeInit {
        /// path to libra config and data files defaults to $HOME/.libra
        #[clap(long)]
        home_path: Option<PathBuf>,
        /// private VFN (only for validators)
        #[clap(short, long)]
        vfn: bool,
    },
}

impl ConfigCli {
    pub async fn run(&self) -> Result<()> {
        match &self.subcommand {
            Some(ConfigSub::VendorInit {
                public_key,
                profile,
                workspace,
            }) => make_profile::run(public_key, profile.as_deref().to_owned(), *workspace).await,
            Some(ConfigSub::Fix {
                address,
                remove_profile,
                force_url,
            }) => {
                let mut cfg = AppCfg::load(self.path.clone())?;

                if *address {
                    let mut account_keys = legacy_config::prompt_for_account()?;

                    let client = Client::new(cfg.pick_url(self.chain_name)?);

                    if client.get_index().await.is_ok() {
                        account_keys.account = match client
                            .lookup_originating_address(account_keys.auth_key)
                            .await
                        {
                            Ok(r) => r,
                            _ => {
                                println!("This looks like a new account, and it's not yet on chain. If this is not what you expected, are you sure you are using the correct recovery mnemonic?");
                                // do nothing
                                account_keys.account
                            }
                        };
                    };

                    let profile =
                        app_cfg::Profile::new(account_keys.auth_key, account_keys.account);

                    if dialoguer::Confirm::new()
                        .with_prompt("set as default profile?")
                        .interact()?
                    {
                        cfg.workspace
                            .set_default(account_keys.account.to_hex_literal());
                    }

                    cfg.maybe_add_profile(profile)?;
                }

                if let Some(p) = remove_profile {
                    let r = cfg.try_remove_profile(p);
                    if r.is_err() {
                        println!("no profile found matching {}", &p)
                    }
                }

                if let Some(u) = force_url {
                    let np = cfg.get_network_profile_mut(self.chain_name)?;
                    np.nodes = vec![];
                    np.add_url(u.to_owned());
                }
                cfg.save_file()?;
                Ok(())
            }
            Some(ConfigSub::Init {
                force_address,
                force_authkey,
                test_private_key,
                playlist_url,
            }) => {
                legacy_config::wizard(
                    force_authkey.to_owned(),
                    force_address.to_owned(),
                    self.path.to_owned(),
                    self.chain_name.to_owned(),
                    test_private_key.to_owned(),
                    playlist_url.to_owned(),
                    None,
                )
                .await?;

                Ok(())
            }
            Some(ConfigSub::ValidatorInit { check, vfn }) => {
                let home_dir = self.path.clone().unwrap_or_else(global_config_dir);
                if *vfn {
                    vfn_dialogue(&home_dir, None, None).await?;
                    return Ok(());
                }
                if *check {
                    let public_keys_file = home_dir.join(OPERATOR_FILE);

                    let public_identity = read_operator_file(public_keys_file.as_path())?;
                    println!("validator public credentials:");
                    println!(
                        "{}",
                        serde_json::to_string_pretty(&public_identity).unwrap()
                    );

                    println!("network addresses:");
                    let validator_net = public_identity.validator_host;
                    let net_addr = validator_net
                        .as_network_address(public_identity.validator_network_public_key)?;
                    println!(
                        "validator: {}",
                        serde_json::to_string_pretty(&net_addr).unwrap()
                    );

                    if let Some(fn_host) = public_identity.full_node_host {
                        let net_addr_fn = fn_host.as_network_address(
                            public_identity.full_node_network_public_key.context(
                                "expected a full_node_network_public_key in operator.yaml",
                            )?,
                        )?;

                        println!(
                            "vfn: {}",
                            serde_json::to_string_pretty(&net_addr_fn).unwrap()
                        );
                    } else {
                        println!("WARN: no config information found for Validator Full Node (VFN)")
                    }

                    println!(
                        "\nNOTE: to check if this matches your mnemonic try `libra wallet whoami`"
                    );

                    return Ok(());
                }

                let data_path = global_config_dir();
                if !&data_path.exists() {
                    println!(
                        "\nIt seems you have no files at {}, creating directory now",
                        data_path.display()
                    );
                    std::fs::create_dir_all(&data_path)?;
                }
                validator_dialogue(&data_path, None).await?;
                println!("Validators' config initialized.");
                Ok(())
            }
            Some(ConfigSub::FullnodeInit { home_path, vfn }) => {
                download_genesis(home_path.to_owned()).await?;
                println!("downloaded genesis block");

<<<<<<< HEAD
                let p = init_fullnode_yaml(home_path.to_owned(), true).await?;
=======
                let p = if *vfn {
                    // no need for seed peers, will be identified
                    // to validator node
                    init_fullnode_yaml(home_path.to_owned(), true, true).await?
                } else {
                    // we want seed peers, and will not have an identity
                    init_fullnode_yaml(home_path.to_owned(), true, false).await?
                };
>>>>>>> 05591b73

                println!("config created at {}", p.display());

                ol_progress::OLProgress::complete("fullnode configs initialized");

                Ok(())
            }
            _ => {
                println!("Sometimes I'm right and I can be wrong. My own beliefs are in my song. The butcher, the banker, the drummer and then. Makes no difference what group I'm in.");

                Ok(())
            }
        }
    }
}<|MERGE_RESOLUTION|>--- conflicted
+++ resolved
@@ -1,9 +1,5 @@
 use crate::make_yaml_public_fullnode::{download_genesis, init_fullnode_yaml};
-<<<<<<< HEAD
 use crate::validator_config::{validator_dialogue, vfn_dialogue};
-=======
-use crate::validator_config::initialize_validator_configs;
->>>>>>> 05591b73
 use crate::{legacy_config, make_profile};
 use anyhow::{Context, Result};
 use clap::Parser;
@@ -255,18 +251,7 @@
                 download_genesis(home_path.to_owned()).await?;
                 println!("downloaded genesis block");
 
-<<<<<<< HEAD
                 let p = init_fullnode_yaml(home_path.to_owned(), true).await?;
-=======
-                let p = if *vfn {
-                    // no need for seed peers, will be identified
-                    // to validator node
-                    init_fullnode_yaml(home_path.to_owned(), true, true).await?
-                } else {
-                    // we want seed peers, and will not have an identity
-                    init_fullnode_yaml(home_path.to_owned(), true, false).await?
-                };
->>>>>>> 05591b73
 
                 println!("config created at {}", p.display());
 
