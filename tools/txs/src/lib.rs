--- conflicted
+++ resolved
@@ -1,17 +1,7 @@
-<<<<<<< HEAD
-pub mod txs_cli;
-pub mod txs_cli_vals;
-pub mod constants;
-pub mod create_account;
-pub mod generic_tx;
-pub mod submit_transaction;
-// pub mod view;
-=======
 pub mod constants;
 pub mod generic_tx;
 pub mod submit_transaction;
 pub mod tower;
->>>>>>> 04a72fab
 pub mod transfer;
 pub mod txs_cli;
 pub mod txs_cli_vals;