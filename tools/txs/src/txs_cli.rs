use crate::txs_cli_community::CommunityTxs;
use crate::txs_cli_governance::GovernanceTxs;
use crate::txs_cli_user::UserTxs;
use crate::txs_cli_vals::ValidatorTxs;
use crate::{publish::encode_publish_payload, submit_transaction::Sender};
use std::path::PathBuf;

use anyhow::Result;
use clap::Parser;
use indoc::indoc;
use libra_types::{
    exports::{ChainId, NamedChain},
    legacy_types::app_cfg::{AppCfg, TxCost, TxType},
};
use libra_wallet::account_keys::{get_keys_from_mnem, get_keys_from_prompt};
use url::Url;

use diem::common::types::MovePackageDir;
use diem_sdk::{
    crypto::{ed25519::Ed25519PrivateKey, ValidCryptoMaterialStringExt},
    rest_client::Client,
    types::{account_address::AccountAddress, AccountKey},
};

#[derive(Parser)]
#[clap(name = env!("CARGO_PKG_NAME"), author, version, about, long_about = None, arg_required_else_help = true)]
/// Submit a transaction to the blockchain
pub struct TxsCli {
    #[clap(subcommand)]
    pub subcommand: Option<TxsSub>,

    /// optional, path to the config file
    #[clap(short, long)]
    pub config_path: Option<PathBuf>,

    /// optional, mnemonic to pass at runtime. Otherwise this will prompt for mnemonic
    #[clap(short, long)]
    pub mnemonic: Option<String>,

    /// optional, Private key of the account. Otherwise this will prompt for mnemonic. Warning: intended for testing
    #[clap(short, long)]
    pub test_private_key: Option<String>,

    /// optional, Use a transaction profile used in libra-cli-config.yaml.
    /// Is mutually exclusive with --tx-cost
    #[clap(long)]
    pub tx_profile: Option<TxType>,

    /// optional, Maximum number of gas units to be used to send this
    /// transaction. Is mutually exclusive with --tx-profile
    #[clap(flatten)]
    pub tx_cost: Option<TxCost>,

    /// optional, Id of chain as name. Will default to MAINNET
    #[clap(long)]
    pub chain_id: Option<NamedChain>,

    /// optional, URL of the upstream node to send tx to, including port
    /// Otherwise will default to what is in the config file
    #[clap(short, long)]
    pub url: Option<Url>,

    /// optional, Only estimate the gas fees
    #[clap(long)]
    pub estimate_only: bool,
}

#[derive(clap::Subcommand)]
pub enum TxsSub {
    #[clap(subcommand)]
    /// User account utils
    User(UserTxs),
    #[clap(subcommand)]
    /// Validator configuration transactions
    Validator(ValidatorTxs),
    #[clap(subcommand)]
    /// Network upgrade transactions
    Governance(GovernanceTxs),
    #[clap(subcommand)]
    /// Perform transactions for addresses with Community Wallet settings
    Community(CommunityTxs),
    /// Transfer coins between accounts (and create new account)
    // Transferring can also be used to create accounts
    Transfer {
        /// Address of the recipient
        #[clap(short, long)]
        to_account: AccountAddress,

        /// The amount of coins to transfer
        #[clap(short, long)]
        amount: f64,
    },
    #[clap(hide(true))]
    /// Warn: Publishing contracts is for testing purposes only on Testnet
    Publish(MovePackageDir),
    /// Execute arbitrary on-chain `entry` function
    GenerateTransaction {
        #[clap(
            short,
            long,
            help = indoc!{r#"
                Function identifier has the form <ADDRESS>::<MODULE_ID>::<FUNCTION_NAME>

                Example:
                0x1::coin::transfer
            "#}
        )]
        function_id: String,

        #[clap(
            short,
            long,
            help = indoc!{ r#"
                Type arguments separated by commas

                Example:
                'u8, u16, u32, u64, u128, u256, bool, address, vector<u8>, signer'
                '0x1::diem_coin::AptosCoin'
            "#}
        )]
        type_args: Option<String>,

        #[clap(
            short,
            long,
            help = indoc!{ r#"
                Function arguments separated by commas

                Example:
                '0x1, true, 12, 24_u8, x"123456"'
            "#}
        )]
        args: Option<String>,
    },
}

impl TxsCli {
    pub async fn run(&self) -> Result<()> {
        let pri_key = if let Some(pk) = &self.test_private_key {
            Ed25519PrivateKey::from_encoded_string(pk)?
        } else if let Some(m) = &self.mnemonic {
            let legacy = get_keys_from_mnem(m.to_string())?;
            legacy.child_0_owner.pri_key
        } else {
            let legacy = get_keys_from_prompt()?;
            legacy.child_0_owner.pri_key
        };

        let app_cfg = AppCfg::load(self.config_path.clone())?;

        let chain_name = self.chain_id.unwrap_or(app_cfg.workspace.default_chain_id);
        let url = if let Some(u) = self.url.as_ref() {
            u.to_owned()
        } else {
            app_cfg.pick_url(Some(chain_name))?
        };

        let client = Client::new(url);

        let mut send = Sender::new(
            AccountKey::from_private_key(pri_key),
            ChainId::new(chain_name.id()),
            Some(client),
        )
        .await?;

        if self.tx_cost.is_some() && self.tx_profile.is_some() {
            println!("ERROR: --tx-cost and --tx-profile are mutually exclusive. Either set the costs explicitly or choose a profile in libra-cli-config.yaml, exiting");
        }
        let tx_cost = self
            .tx_cost
            .clone()
            .unwrap_or_else(|| app_cfg.tx_configs.get_cost(self.tx_profile.clone()));

<<<<<<< HEAD
        println!("tx_cost: {:?}", tx_cost);
        // let tx_cost = app_cfg.tx_configs.get_cost(self.tx_profile.clone());

=======
>>>>>>> a4c07d59
        send.set_tx_cost(&tx_cost);

        match &self.subcommand {
            Some(TxsSub::Transfer { to_account, amount }) => {
                send.transfer(to_account.to_owned(), amount.to_owned(), self.estimate_only)
                    .await?;
                Ok(())
            }
            Some(TxsSub::Publish(move_opts)) => {
                let payload = encode_publish_payload(move_opts)?;
                send.sign_submit_wait(payload).await?;
                Ok(())
            }

            Some(TxsSub::GenerateTransaction {
                function_id,
                type_args: ty_args,
                args,
            }) => send.generic(function_id, ty_args, args).await,
            Some(TxsSub::Validator(val_txs)) => val_txs.run(&mut send).await,
            Some(TxsSub::Governance(upgrade_txs)) => upgrade_txs.run(&mut send).await,
            Some(TxsSub::User(user_txs)) => user_txs.run(&mut send).await,
            Some(TxsSub::Community(comm_txs)) => comm_txs.run(&mut send).await,
            _ => {
                println!(
                    "\n\"I'm searching, though I don't succeed
But someone look, there's a growing need
Oh, he is lost, there's no place for beginning
All that's left is an unhappy ending\"
\n... did you forget a subcommand?"
                );
                Ok(())
            }
        }
    }
}<|MERGE_RESOLUTION|>--- conflicted
+++ resolved
@@ -172,12 +172,6 @@
             .clone()
             .unwrap_or_else(|| app_cfg.tx_configs.get_cost(self.tx_profile.clone()));
 
-<<<<<<< HEAD
-        println!("tx_cost: {:?}", tx_cost);
-        // let tx_cost = app_cfg.tx_configs.get_cost(self.tx_profile.clone());
-
-=======
->>>>>>> a4c07d59
         send.set_tx_cost(&tx_cost);
 
         match &self.subcommand {
