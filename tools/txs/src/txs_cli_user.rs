//! Validator subcommands

use crate::submit_transaction::Sender;
use dialoguer::Confirm;
use diem::common::types::RotationProofChallenge;
use diem_sdk::{
    crypto::{ed25519::Ed25519PublicKey, PrivateKey, SigningKey, ValidCryptoMaterialStringExt},
    types::LocalAccount,
};
use diem_types::{
    account_address::AccountAddress, account_config::CORE_CODE_ADDRESS,
    transaction::TransactionPayload,
};
use libra_cached_packages::libra_stdlib;
use libra_types::{
    exports::{AuthenticationKey, Ed25519PrivateKey},
    type_extensions::client_ext::ClientExt,
};
use libra_wallet::account_keys::get_keys_from_prompt;
use serde::{Deserialize, Serialize};

#[derive(clap::Subcommand)]
pub enum UserTxs {
    SetSlow(SetSlowTx),
    RotationCapability(RotationCapabilityTx),
    RotateKey(RotateKeyTx),
<<<<<<< HEAD
    HumanFounder,
=======
    Vouch(VouchTx),
    Touch,
>>>>>>> fdc7c7fb
}

impl UserTxs {
    pub async fn run(&self, sender: &mut Sender) -> anyhow::Result<()> {
        match &self {
            UserTxs::RotateKey(rotate) => match rotate.run(sender, true).await {
                Ok(_) => println!("SUCCESS: private key rotated"),
                Err(e) => {
                    println!("ERROR: could not rotate private key, message: {}", e);
                }
            },
            UserTxs::SetSlow(slow) => match slow.run(sender).await {
                Ok(_) => println!("SUCCESS: account set to Slow Wallet"),
                Err(e) => {
                    println!(
                        "ERROR: could set the account to Slow Wallet, message: {}",
                        e
                    );
                }
            },
            UserTxs::RotationCapability(offer_rotation_capability) => {
                match offer_rotation_capability.run(sender).await {
                    Ok(_) => println!("SUCCESS: offered rotation capability"),
                    Err(e) => {
                        println!("ERROR: could not offer rotation capability, message: {}", e);
                    }
                }
            }
<<<<<<< HEAD
            UserTxs::HumanFounder => {
                println!("Migrating v7 account...");
                let payload = libra_stdlib::filo_migration_maybe_migrate();
=======
            UserTxs::Vouch(vouch_tx) => {
                vouch_tx.run(sender).await?;
            }
            UserTxs::Touch => {
                println!("Touching the account...");
                let payload = libra_stdlib::activity_touch();
>>>>>>> fdc7c7fb
                sender.sign_submit_wait(payload).await?;
            }
        }

        Ok(())
    }
}

/// Sets the account sending the tx to a Slow Wallet.
/// WARNING: this is not reversible!
#[derive(clap::Args)]
pub struct SetSlowTx {
    // TODO: any arguments needed? Confirmation?
}

impl SetSlowTx {
    pub async fn run(&self, sender: &mut Sender) -> anyhow::Result<()> {
        let payload = libra_stdlib::slow_wallet_user_set_slow();
        sender.sign_submit_wait(payload).await?;
        Ok(())
    }
}

/// Rotate an account's keys. Either you are a) rotating your existing account's
/// keys, or b) claiming someone else's account.
#[derive(clap::Args)]
pub struct RotateKeyTx {
    #[clap(short, long)]
    /// Private key to be used, optional.
    pub new_private_key: Option<String>,
    #[clap(short, long)]
    /// Account being claimed, if being transferred
    pub claim_address: Option<AccountAddress>,
}

impl RotateKeyTx {
    pub async fn run(&self, sender: &mut Sender, confirm: bool) -> anyhow::Result<()> {
        println!("\nWARN: you will be rotating the keys for an account, this could permanently lock you out!");

        let sender_account = sender.local_account.address();

        let rotating_account = if let Some(claim) = self.claim_address {
            println!("You have set --claim-address, this means you are claiming someone else's account: {}", &claim);
            println!("IMPORTANT: The account submitting the transaction {} must have previously been delegated responsibility for rotating the keys of the address being claimed", &sender_account.short_str_lossless());

            claim
        } else {
            println!(
                "\nWARN: you have not entered --claim-address. It seems you are planning to rotate keys on your the address signing this transaction: {}",
                &sender_account
            );
            sender_account
        };

        if confirm && !Confirm::new()
                .with_prompt("Do you want to continue? (You will be asked to confirm your keys once again submitting the transaction)")
                .interact()
                .unwrap() {
            anyhow::bail!("better safe than sorry, exiting.");
        }

        let new_private_key = if let Some(pk) = &self.new_private_key {
            Ed25519PrivateKey::from_encoded_string(pk)?
        } else {
            println!("\nWARN: no private key provided with --new-private-key.");
            println!("You can now enter the NEW mnemonic to be used on the account.");
            let legacy = get_keys_from_prompt()?;
            legacy.child_0_owner.pri_key
        };

        let seq = sender.client().get_sequence_number(sender_account).await?;
        let payload = if let Some(target_account_address) = self.claim_address {
            let target_account = sender
                .client()
                .get_account(target_account_address)
                .await?
                .into_inner();

            // rotate key for account_address
            rotate_key_delegated(
                seq,
                &target_account_address, // account which is being claimed
                &target_account.authentication_key, // the on chain authkey of the account being claimed (old)
                &new_private_key, // the private key with which new auth key will be generated
            )
        } else {
            // rotate key for self
            rotate_key(
                sender_account,
                sender.local_account.private_key().to_owned(),
                sender.local_account.authentication_key(),
                seq,
                &new_private_key,
            )
        }?;

        if confirm {
            let msg = format!("\nYou are claiming account: {}\nThe new private key will be: {}\nThis will permanent, you will get no other confirmation! Do you wish to continue? ", rotating_account, &new_private_key.to_encoded_string().unwrap());

            if !Confirm::new().with_prompt(msg).interact().unwrap() {
                anyhow::bail!("better safe than sorry, exiting.");
            }
        }

        sender.sign_submit_wait(payload).await?;
        Ok(())
    }
}

/// create the TransactionPayload for a key rotation (a signed rotation challenge)
pub fn rotate_key(
    sender_address: AccountAddress,
    current_private_key: Ed25519PrivateKey,
    auth_key: AuthenticationKey,
    sequence_number: u64,
    new_private_key: &Ed25519PrivateKey,
) -> anyhow::Result<TransactionPayload> {
    // form a rotation proof challenge. See account.move
    let rotation_proof = RotationProofChallenge {
        account_address: CORE_CODE_ADDRESS,
        module_name: "account".to_string(),
        struct_name: "RotationProofChallenge".to_string(),
        sequence_number,
        originator: sender_address,
        current_auth_key: AccountAddress::from_bytes(auth_key)?,
        new_public_key: new_private_key.public_key().to_bytes().to_vec(),
    };

    // get the bytes of the challenge
    let rotation_msg = bcs::to_bytes(&rotation_proof)?;

    // Signs the struct using both the current private key and the next private key
    let rotation_proof_signed_by_current_private_key =
        current_private_key.sign_arbitrary_message(&rotation_msg);
    let rotation_proof_signed_by_new_private_key =
        new_private_key.sign_arbitrary_message(&rotation_msg);

    let payload = libra_stdlib::account_rotate_authentication_key(
        0,
        // Existing public key
        current_private_key.public_key().to_bytes().to_vec(),
        0,
        // New public key
        new_private_key.public_key().to_bytes().to_vec(),
        rotation_proof_signed_by_current_private_key
            .to_bytes()
            .to_vec(),
        rotation_proof_signed_by_new_private_key.to_bytes().to_vec(),
    );

    Ok(payload)
}

/// Create the TransactionPayload for a delegated key transaction using rotation capability
pub fn rotate_key_delegated(
    sequence_number: u64,
    target_account_address: &AccountAddress, // account for which rotation is carried
    target_auth_key: &AuthenticationKey, // auth key for an account for which rotation is carried
    new_private_key: &Ed25519PrivateKey,
) -> anyhow::Result<TransactionPayload> {
    let new_public_key = Ed25519PublicKey::from(new_private_key);
    let rotation_proof = RotationProofChallenge {
        account_address: CORE_CODE_ADDRESS,
        module_name: String::from("account"),
        struct_name: String::from("RotationProofChallenge"),
        sequence_number,
        originator: *target_account_address,
        current_auth_key: AccountAddress::from_bytes(target_auth_key)?,
        new_public_key: new_public_key.to_bytes().to_vec(),
    };

    let rotation_msg = bcs::to_bytes(&rotation_proof)?;

    // Signs the struct using the next private key
    let rotation_proof_signed_by_new_private_key =
        new_private_key.sign_arbitrary_message(&rotation_msg);

    let payload = libra_stdlib::account_rotate_authentication_key_with_rotation_capability(
        *target_account_address,
        0,
        new_public_key.to_bytes().to_vec(),
        rotation_proof_signed_by_new_private_key.to_bytes().to_vec(),
    );

    Ok(payload)
}

#[derive(Serialize, Deserialize)]
pub struct RotationCapabilityOfferProofChallengeV2 {
    account_address: AccountAddress,
    module_name: String,
    struct_name: String,
    chain_id: u8,
    sequence_number: u64,
    source_address: AccountAddress,
    recipient_address: AccountAddress,
}

/// Offer rotation capability to a delegate address.
/// A delegate address now can rotate a key for this account owner
#[derive(clap::Args)]
pub struct RotationCapabilityTx {
    #[clap(short, long)]
    pub revoke: bool,

    #[clap(short, long)]
    pub delegate_address: AccountAddress,
}

impl RotationCapabilityTx {
    pub async fn run(&self, sender: &mut Sender) -> anyhow::Result<()> {
        let user_account = sender.local_account.address();
        let index_response = sender.client().get_index().await?;

        let chain_id = index_response.into_inner().chain_id;

        let seq = sender.client().get_sequence_number(user_account).await?;
        let payload = if self.revoke {
            revoke_rotation_capability(self.delegate_address)
        } else {
            offer_rotation_capability_v2(
                &sender.local_account,
                self.delegate_address,
                chain_id,
                seq,
            )
        }?;

        sender.sign_submit_wait(payload).await?;
        Ok(())
    }
}

pub fn offer_rotation_capability_v2(
    offerer_account: &LocalAccount,
    delegate_account: AccountAddress,
    chain_id: u8,
    sequence_number: u64,
) -> anyhow::Result<TransactionPayload> {
    let rotation_capability_offer_proof = RotationCapabilityOfferProofChallengeV2 {
        account_address: CORE_CODE_ADDRESS,
        module_name: String::from("account"),
        struct_name: String::from("RotationCapabilityOfferProofChallengeV2"),
        chain_id,
        sequence_number,
        source_address: offerer_account.address(),
        recipient_address: delegate_account,
    };

    let rotation_capability_proof_msg = bcs::to_bytes(&rotation_capability_offer_proof);
    let rotation_proof_signed = offerer_account
        .private_key()
        .clone()
        .sign_arbitrary_message(&rotation_capability_proof_msg.unwrap());

    let payload = libra_stdlib::account_offer_rotation_capability(
        rotation_proof_signed.to_bytes().to_vec(),
        0,
        offerer_account.public_key().to_bytes().to_vec(),
        delegate_account,
    );

    Ok(payload)
}

pub fn revoke_rotation_capability(
    delegate_account: AccountAddress,
) -> anyhow::Result<TransactionPayload> {
    let payload = libra_stdlib::account_revoke_rotation_capability(delegate_account);

    Ok(payload)
}

#[derive(clap::Args)]
/// Vouch for accounts
pub struct VouchTx {
    #[clap(short, long)]
    /// Vouch for another account, usually for validators
    vouch_for: AccountAddress,
    #[clap(short, long)]
    /// Revoke a vouch for an account
    revoke: bool,
}

impl VouchTx {
    pub async fn run(&self, sender: &mut Sender) -> anyhow::Result<()> {
        let payload = if self.revoke {
            libra_stdlib::vouch_txs_revoke(self.vouch_for)
        } else {
            libra_stdlib::vouch_txs_vouch_for(self.vouch_for)
        };
        sender.sign_submit_wait(payload).await?;
        Ok(())
    }
}<|MERGE_RESOLUTION|>--- conflicted
+++ resolved
@@ -24,12 +24,8 @@
     SetSlow(SetSlowTx),
     RotationCapability(RotationCapabilityTx),
     RotateKey(RotateKeyTx),
-<<<<<<< HEAD
     HumanFounder,
-=======
     Vouch(VouchTx),
-    Touch,
->>>>>>> fdc7c7fb
 }
 
 impl UserTxs {
@@ -58,19 +54,13 @@
                     }
                 }
             }
-<<<<<<< HEAD
             UserTxs::HumanFounder => {
                 println!("Migrating v7 account...");
                 let payload = libra_stdlib::filo_migration_maybe_migrate();
-=======
+                sender.sign_submit_wait(payload).await?;
+            }
             UserTxs::Vouch(vouch_tx) => {
                 vouch_tx.run(sender).await?;
-            }
-            UserTxs::Touch => {
-                println!("Touching the account...");
-                let payload = libra_stdlib::activity_touch();
->>>>>>> fdc7c7fb
-                sender.sign_submit_wait(payload).await?;
             }
         }
 
