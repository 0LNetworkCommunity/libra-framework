--- conflicted
+++ resolved
@@ -2,13 +2,8 @@
 use crate::core::{mnemonic::Mnemonic, wallet_library::WalletLibrary};
 use diem_types::chain_id::NamedChain;
 use libra_types::{
-<<<<<<< HEAD
-    core_types::mode_ol::MODE_0L,
-    exports::{AccountAddress, AuthenticationKey},
-=======
     exports::{AccountAddress, AuthenticationKey},
     legacy_types::mode_ol::MODE_0L,
->>>>>>> 453d5924
 };
 use std::{env, process::exit};
 
