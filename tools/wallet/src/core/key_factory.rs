--- conflicted
+++ resolved
@@ -18,28 +18,19 @@
 use crate::core::mnemonic::Mnemonic;
 use anyhow::{anyhow, Result};
 use byteorder::{ByteOrder, LittleEndian};
+use hmac::Hmac;
+use mirai_annotations::*;
+use pbkdf2::pbkdf2;
+use serde::{Deserialize, Serialize};
+use std::ops::AddAssign;
+
 use diem_crypto::{
     compat::Sha3_256,
     ed25519::{Ed25519PrivateKey, Ed25519PublicKey},
     hkdf::Hkdf,
 };
 use diem_types::{account_address::AccountAddress, transaction::authenticator::AuthenticationKey};
-use hmac::Hmac;
-use mirai_annotations::*;
-use pbkdf2::pbkdf2;
-use serde::{Deserialize, Serialize};
-use std::ops::AddAssign;
-
-<<<<<<< HEAD
-=======
-use diem_crypto::{
-    compat::Sha3_256,
-    ed25519::{Ed25519PrivateKey, Ed25519PublicKey},
-    hkdf::Hkdf,
-};
-use diem_types::{account_address::AccountAddress, transaction::authenticator::AuthenticationKey};
-
->>>>>>> 453d5924
+
 /// Main is a set of raw bytes that are used for child key derivation
 pub struct Main([u8; 32]);
 
