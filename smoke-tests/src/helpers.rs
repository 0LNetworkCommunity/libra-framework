--- conflicted
+++ resolved
@@ -1,31 +1,3 @@
-<<<<<<< HEAD
-
-use libra_cached_packages::libra_stdlib;
-use diem_forge::DiemPublicInfo;
-use diem_sdk::rest_client::Client;
-use diem_types::account_address::AccountAddress;
-use libra_types::type_extensions::client_ext::ClientExt;
-
-// /// Get the balance of the 0L coin. Client methods are hardcoded for vendor
-// pub async fn get_libra_balance(
-//     client: &Client,
-//     address: AccountAddress,
-// ) -> anyhow::Result<Response<Balance>> {
-//     let resp = client
-//         .get_account_resource(address, "0x1::coin::CoinStore<0x1::gas_coin::GasCoin>")
-//         .await?;
-//     resp.and_then(|resource| {
-//         if let Some(res) = resource {
-//             let b = serde_json::from_value::<Balance>(res.data)?;
-//             Ok(b)
-//         } else {
-//             bail!("No data returned")
-//         }
-//     })
-//     // bail!("No data returned");
-// }
-
-=======
 
 use libra_cached_packages::libra_stdlib;
 use zapatos_forge::DiemPublicInfo;
@@ -52,7 +24,6 @@
 //     // bail!("No data returned");
 // }
 
->>>>>>> bbb06ed9
 pub async fn get_libra_balance(
     client: &Client,
     address: AccountAddress,
