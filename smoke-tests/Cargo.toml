[package]
name = "smoke-tests"
description = "0L end to end tests"
version = "0.1.0"

# Workspace inherited keys
edition = { workspace = true }

[dependencies]
<<<<<<< HEAD
anyhow = { workspace = true }
serde_json = { workspace = true }

libra-cached-packages = { workspace = true }
libra-framework = { workspace = true }

zapatos = { workspace = true }
zapatos-debugger = { workspace = true }
zapatos-forge = { workspace = true }
zapatos-framework  = { workspace = true }
zapatos-types = { workspace = true }
zapatos-sdk = { workspace = true }
zapatos-smoke-test = { workspace = true }
tokio = { workspace = true }
zapatos-crypto = { workspace = true}
=======
hex = { workspace = true }
libra-txs = { workspace = true }
libra-cached-packages = { workspace = true }
libra-framework = { workspace = true }

aptos-debugger = { workspace = true }
aptos-forge = { workspace = true }
aptos-types = { workspace = true }
aptos-smoke-test = { workspace = true }
zapatos-crypto = { workspace = true }
tokio = { workspace = true }
>>>>>>> 477ac539
<|MERGE_RESOLUTION|>--- conflicted
+++ resolved
@@ -7,32 +7,16 @@
 edition = { workspace = true }
 
 [dependencies]
-<<<<<<< HEAD
 anyhow = { workspace = true }
 serde_json = { workspace = true }
 
-libra-cached-packages = { workspace = true }
-libra-framework = { workspace = true }
-
-zapatos = { workspace = true }
-zapatos-debugger = { workspace = true }
-zapatos-forge = { workspace = true }
-zapatos-framework  = { workspace = true }
-zapatos-types = { workspace = true }
-zapatos-sdk = { workspace = true }
-zapatos-smoke-test = { workspace = true }
-tokio = { workspace = true }
-zapatos-crypto = { workspace = true}
-=======
-hex = { workspace = true }
 libra-txs = { workspace = true }
 libra-cached-packages = { workspace = true }
 libra-framework = { workspace = true }
 
-aptos-debugger = { workspace = true }
-aptos-forge = { workspace = true }
-aptos-types = { workspace = true }
-aptos-smoke-test = { workspace = true }
+zapatos-debugger = { workspace = true }
+zapatos-forge = { workspace = true }
+zapatos-types = { workspace = true }
+zapatos-smoke-test = { workspace = true }
 zapatos-crypto = { workspace = true }
-tokio = { workspace = true }
->>>>>>> 477ac539
+tokio = { workspace = true }