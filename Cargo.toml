--- conflicted
+++ resolved
@@ -40,38 +40,6 @@
 libra-wallet = { path = "tools/wallet" }
 vdf = { git = "https://github.com/0o-de-lally/verifiable_delay.git" }
 
-<<<<<<< HEAD
-diem-api-types = { git = "https://github.com/0LNetworkCommunity/diem.git", branch = "release" }
-diem-debugger = { git = "https://github.com/0LNetworkCommunity/diem.git", branch = "release" }
-diem-db = { git = "https://github.com/0LNetworkCommunity/diem.git", branch = "release" }
-diem-forge = { git = "https://github.com/0LNetworkCommunity/diem.git", branch = "release" }
-diem-transactional-test-harness = { git = "https://github.com/0LNetworkCommunity/diem.git", branch = "release" }
-smoke-test = { package = "smoke-test", git = "https://github.com/0LNetworkCommunity/diem.git", branch = "release" }
-
-diem = { git = "https://github.com/0LNetworkCommunity/diem.git", branch = "release" }
-diem-build-info = { git = "https://github.com/0LNetworkCommunity/diem.git", branch = "release" }
-diem-node = { git = "https://github.com/0LNetworkCommunity/diem.git", branch = "release" }
-diem-rest-client = { git = "https://github.com/0LNetworkCommunity/diem.git", branch = "release" }
-diem-sdk = { git = "https://github.com/0LNetworkCommunity/diem.git", branch = "release" }
-diem-config = { git = "https://github.com/0LNetworkCommunity/diem.git", branch = "release" }
-diem-crypto = { git = "https://github.com/0LNetworkCommunity/diem.git", branch = "release" }
-diem-genesis = { git = "https://github.com/0LNetworkCommunity/diem.git", branch = "release" }
-diem-keygen = { git = "https://github.com/0LNetworkCommunity/diem.git", branch = "release" }
-diem-logger = { git = "https://github.com/0LNetworkCommunity/diem.git", branch = "release" }
-diem-types = { git = "https://github.com/0LNetworkCommunity/diem.git", branch = "release" }
-diem-gas = { git = "https://github.com/0LNetworkCommunity/diem.git", branch = "release" }
-diem-vm = { git = "https://github.com/0LNetworkCommunity/diem.git", branch = "release" }
-diem-vm-genesis = { git = "https://github.com/0LNetworkCommunity/diem.git", branch = "release" }
-diem-executor = { git = "https://github.com/0LNetworkCommunity/diem.git", branch = "release" }
-diem-framework = { git = "https://github.com/0LNetworkCommunity/diem.git", branch = "release" }
-diem-cached-packages = { git = "https://github.com/0LNetworkCommunity/diem.git", branch = "release" }
-diem-github-client = { git = "https://github.com/0LNetworkCommunity/diem.git", branch = "release" }
-diem-release-builder = { git = "https://github.com/0LNetworkCommunity/diem.git", branch = "release" }
-diem-language-e2e-tests = { git = "https://github.com/0LNetworkCommunity/diem.git", branch = "release" }
-diem-state-view = { git = "https://github.com/0LNetworkCommunity/diem.git", branch = "release" }
-diem-storage-interface = { git = "https://github.com/0LNetworkCommunity/diem.git", branch = "release" }
-diem-temppath = { git = "https://github.com/0LNetworkCommunity/diem.git", branch = "release" }
-=======
 zapatos-api-types = { package = "diem-api-types", git = "https://github.com/0LNetworkCommunity/diem.git", branch = "release" }
 zapatos-debugger = { package = "diem-debugger", git = "https://github.com/0LNetworkCommunity/diem.git", branch = "release" }
 zapatos-db = { package = "diem-db", git = "https://github.com/0LNetworkCommunity/diem.git", branch = "release" }
@@ -102,7 +70,6 @@
 zapatos-state-view = { package = "diem-state-view", git = "https://github.com/0LNetworkCommunity/diem.git", branch = "release"}
 zapatos-storage-interface= { package = "diem-storage-interface", git = "https://github.com/0LNetworkCommunity/diem.git", branch = "release"}
 zapatos-temppath = { package = "diem-temppath", git = "https://github.com/0LNetworkCommunity/diem.git", branch = "release"}
->>>>>>> bbb06ed9
 
 
 ### External crate dependencies.
@@ -158,19 +125,11 @@
 debug-ignore = { version = "1.0.3", features = ["serde"] }
 derivative = "2.2.0"
 diesel = { version = "2.1.0", features = [
-<<<<<<< HEAD
-  "chrono",
-  "postgres",
-  "r2d2",
-  "numeric",
-  "serde_json",
-=======
     "chrono",
     "postgres",
     "r2d2",
     "numeric",
     "serde_json",
->>>>>>> bbb06ed9
 ] }
 diesel_migrations = { version = "2.1.0", features = ["postgres"] }
 digest = "0.9.0"
@@ -213,13 +172,8 @@
 ipnet = "2.5.0"
 itertools = "0.10.3"
 jemallocator = { version = "0.3.2", features = [
-<<<<<<< HEAD
-  "profiling",
-  "unprefixed_malloc_on_supported_platforms",
-=======
     "profiling",
     "unprefixed_malloc_on_supported_platforms",
->>>>>>> bbb06ed9
 ] }
 json-patch = "0.2.6"
 jsonwebtoken = "8.1"
@@ -270,17 +224,10 @@
 redis-test = { version = "0.1.1", features = ["aio"] }
 regex = "1.5.5"
 reqwest = { version = "0.11.11", features = [
-<<<<<<< HEAD
-  "blocking",
-  "cookies",
-  "json",
-  "stream",
-=======
     "blocking",
     "cookies",
     "json",
     "stream",
->>>>>>> bbb06ed9
 ] }
 reqwest-middleware = "0.2.0"
 reqwest-retry = "0.2.1"
@@ -332,19 +279,11 @@
 tokio-util = { version = "0.7.2", features = ["compat", "codec"] }
 toml = "0.5.9"
 tonic = { version = "0.8.3", features = [
-<<<<<<< HEAD
-  "tls-roots",
-  "transport",
-  "prost",
-  "gzip",
-  "codegen",
-=======
     "tls-roots",
     "transport",
     "prost",
     "gzip",
     "codegen",
->>>>>>> bbb06ed9
 ] }
 tonic-reflection = "0.6.0"
 ureq = { version = "1.5.4", features = [
@@ -376,11 +315,7 @@
 # move-binary-format = { path = "third_party/move/move-binary-format" }
 # ... see full list in Aptos repo
 move-binary-format = { git = "https://github.com/0LNetworkCommunity/diem.git", branch = "release" }
-<<<<<<< HEAD
-move-core-types = { git = "https://github.com/0LNetworkCommunity/diem.git", branch = "release" }
-=======
 move-core-types = { git = "https://github.com/0LNetworkCommunity/diem.git", branch = "release"}
->>>>>>> bbb06ed9
 move-command-line-common = { git = "https://github.com/0LNetworkCommunity/diem.git", branch = "release" }
 move-model = { git = "https://github.com/0LNetworkCommunity/diem.git", branch = "release" }
 
