--- conflicted
+++ resolved
@@ -89,8 +89,6 @@
         days / 10000000 + 1
     }
 
-<<<<<<< HEAD
-=======
     /// Test that verifies a user CANNOT create a lockbox with a non-standard duration
     /// This test demonstrates that the DEFAULT_LOCKS list IS enforced
     spec test_non_standard_duration(framework: &signer, bob_sig: &signer) {
@@ -102,5 +100,4 @@
         // This shows that DEFAULT_LOCKS is enforced
         aborts_with error::invalid_argument(EINVALID_DURATION);
     }
->>>>>>> 5e6e18f1
 }
