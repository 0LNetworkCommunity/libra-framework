
module ol_framework::ol_features_constants {
    use std::features;
<<<<<<< HEAD
    ///////// KEEP COMMENTED ////////
    // NOTE: this feature is deprecated
    // since epoch trigger was an experimental feature
    // but is permanent since v7.0.3.
    // The code and ID are  kept here for reference
    // /// Whether the new epoch trigger logic is enabled.
    // /// Lifetime: transient
    // const EPOCH_TRIGGER_ENABLED: u64 = 24;
    // public fun get_epoch_trigger(): u64 { EPOCH_TRIGGER_ENABLED }
    // public fun epoch_trigger_enabled(): bool {
    //     features::is_enabled(EPOCH_TRIGGER_ENABLED)
    // }


=======

    ///////// KEEP COMMENTED ////////
    // NOTE: this feature is deprecated
    // since epoch trigger was an experimental feature
    // but is permanent since v7.0.3.
    // The code and ID are  kept here for reference
    // /// Whether the new epoch trigger logic is enabled.
    // /// Lifetime: transient
    // const EPOCH_TRIGGER_ENABLED: u64 = 24;
    // public fun get_epoch_trigger(): u64 { EPOCH_TRIGGER_ENABLED }
    // public fun epoch_trigger_enabled(): bool {
    //     features::is_enabled(EPOCH_TRIGGER_ENABLED)
    // }


>>>>>>> ce5f9fc4
    /// GOVERNANCE MODE
    /// Certain transactions are disabled during deliberation and
    /// execution of on-chain hot upgrades.
    const GOVERNANCE_MODE_ENABLED: u64 = 25;
    public fun get_governance_mode(): u64 { GOVERNANCE_MODE_ENABLED }
    public fun is_governance_mode_enabled(): bool {
        features::is_enabled(GOVERNANCE_MODE_ENABLED)
    }

    //////// TEST HELPERS ////////
    #[test_only]
    const TEST_DUMMY_FLAG: u64 = 8675309;
    #[test_only]
    public fun test_get_dummy_flag(): u64 { TEST_DUMMY_FLAG }
    #[test_only]
    public fun test_dummy_flag_enabled(): bool {
        features::is_enabled(TEST_DUMMY_FLAG)
    }
}<|MERGE_RESOLUTION|>--- conflicted
+++ resolved
@@ -1,22 +1,6 @@
 
 module ol_framework::ol_features_constants {
     use std::features;
-<<<<<<< HEAD
-    ///////// KEEP COMMENTED ////////
-    // NOTE: this feature is deprecated
-    // since epoch trigger was an experimental feature
-    // but is permanent since v7.0.3.
-    // The code and ID are  kept here for reference
-    // /// Whether the new epoch trigger logic is enabled.
-    // /// Lifetime: transient
-    // const EPOCH_TRIGGER_ENABLED: u64 = 24;
-    // public fun get_epoch_trigger(): u64 { EPOCH_TRIGGER_ENABLED }
-    // public fun epoch_trigger_enabled(): bool {
-    //     features::is_enabled(EPOCH_TRIGGER_ENABLED)
-    // }
-
-
-=======
 
     ///////// KEEP COMMENTED ////////
     // NOTE: this feature is deprecated
@@ -31,8 +15,6 @@
     //     features::is_enabled(EPOCH_TRIGGER_ENABLED)
     // }
 
-
->>>>>>> ce5f9fc4
     /// GOVERNANCE MODE
     /// Certain transactions are disabled during deliberation and
     /// execution of on-chain hot upgrades.
