--- conflicted
+++ resolved
@@ -30,14 +30,9 @@
   use ol_framework::epoch_helper;
   use ol_framework::musical_chairs;
   use ol_framework::infra_escrow;
-<<<<<<< HEAD
-  use ol_framework::testnet;
-  use ol_framework::root_of_trust;
-=======
   use ol_framework::vouch_limits;
   use ol_framework::root_of_trust;
   use ol_framework::page_rank_lazy;
->>>>>>> fdc7c7fb
 
   use diem_std::debug::print;
 
@@ -290,16 +285,11 @@
   /// mock up to 6 validators alice..frank
   public fun genesis_n_vals(root: &signer, num: u64): vector<address> {
     // create vals with vouches
-<<<<<<< HEAD
-
-    create_vals(root, num, true);
-=======
     system_addresses::assert_ol(root);
     let framework_sig = account::create_signer_for_test(@diem_framework);
     ol_test_genesis(&framework_sig);
 
     create_validator_accounts(root, num, true);
->>>>>>> fdc7c7fb
 
     // timestamp::fast_forward_seconds(2); // or else reconfigure wont happen
     stake::test_reconfigure(root, validator_universe::get_eligible_validators());
@@ -386,9 +376,8 @@
       i = i + 1;
     };
 
-<<<<<<< HEAD
     root_of_trust::genesis_initialize(root, stake::get_current_validators());
-=======
+
     if (with_vouches) {
       vouch::set_vouch_price(root, 0);
       let k = 0;
@@ -408,7 +397,6 @@
         };
 
     }
->>>>>>> fdc7c7fb
   }
 
 
@@ -439,13 +427,6 @@
     assert!(reconfiguration::get_current_epoch() == epoch_helper::get_current_epoch(), 666);
   }
 
-  #[test_only]
-  public fun create_v7_account_for_test(root: &signer) {
-    testnet::assert_testnet(root);
-    let v7 = @0x10007;
-    ol_account::create_account(root, v7);
-  }
-
 
   #[test_only]
   /// Creates a vouching network where target_account has a vouch score of 100
