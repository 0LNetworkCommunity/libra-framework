--- conflicted
+++ resolved
@@ -91,11 +91,7 @@
   // from supply data.
   public fun genesis_migrate_reward(vm: &signer, nominal_reward: u64) acquires
   ConsensusReward {
-<<<<<<< HEAD
-    system_addresses::assert_ol(vm);
-=======
     system_addresses::assert_ol(vm); // either 0x1 or 0x0
->>>>>>> be4f8d2c
 
     let state = borrow_global_mut<ConsensusReward>(@ol_framework);
     state.nominal_reward = nominal_reward;
