--- conflicted
+++ resolved
@@ -3,7 +3,7 @@
 module ol_framework::test_boundary {
   use std::vector;
   use diem_std::bls12381;
-  // use diem_std::debug::print;
+  use diem_std::debug::print;
   use diem_framework::stake;
   use diem_framework::timestamp;
   use diem_framework::reconfiguration;
@@ -103,14 +103,9 @@
     });
 
     // check subsidy for new rewards and fees collected
-<<<<<<< HEAD
-    // fees collected = 10 * 1_000_000 + 10 * 1_000 = 10_010_000
-    assert!(transaction_fee::system_fees_collected() == 10_010_000, 7357006);
-=======
     // validators = 9
     // fees collected = 9 * 1_000_000 + 9 * 2_000 = 9_018_000
     assert!(transaction_fee::system_fees_collected() == 9018000, 7357006);
->>>>>>> a4220e9c
   }
 
   // #[test(root = @ol_framework, alice = @0x1000a,  marlon_rando = @0x12345)]
