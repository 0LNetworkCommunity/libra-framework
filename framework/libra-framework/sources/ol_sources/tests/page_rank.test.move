--- conflicted
+++ resolved
@@ -1064,7 +1064,6 @@
     assert!(root1_score == root1_cached_score, 7357005);
   }
 
-<<<<<<< HEAD
   // Check that a user can vouch for one other user per epoch
   #[test(framework = @ol_framework)]
   fun vouches_per_epoch(framework: &signer) {
@@ -1109,113 +1108,6 @@
   // Check that a user can revoke vouches for two users per epoch
   #[test(framework = @ol_framework)]
   fun revokes_per_epoch(framework: &signer) {
-=======
-  // Regression test for https://github.com/0LNetworkCommunity/libra-framework/pull/426
-  // and https://github.com/0LNetworkCommunity/libra-framework/pull/428
-  // Revocation history was not maintained correctly such that an account performing
-  // two revocations in different epochs would end up being stuck unable to perform any
-  // further revocations. This test will fail against the original code, and pass against
-  // the fixed code.
-  #[test(framework = @ol_framework)]
-  fun revoke_three_accounts(framework: &signer) {
->>>>>>> 8091d787
-    // Set up the test base
-    let roots_sig = test_base(framework);
-
-    let root0 = vector::borrow(&roots_sig, 0);
-    vouch::init(root0);
-
-    let alice_sig = mock::create_user_from_u64(framework, 11);
-    let alice_addr = signer::address_of(&alice_sig);
-    vouch::init(&alice_sig);
-    page_rank_lazy::maybe_initialize_trust_record(&alice_sig);
-
-    let bob_sig = mock::create_user_from_u64(framework, 12);
-    let bob_addr = signer::address_of(&bob_sig);
-    vouch::init(&bob_sig);
-    page_rank_lazy::maybe_initialize_trust_record(&bob_sig);
-
-    let carol_sig = mock::create_user_from_u64(framework, 13);
-    let carol_addr = signer::address_of(&carol_sig);
-    vouch::init(&carol_sig);
-    page_rank_lazy::maybe_initialize_trust_record(&carol_sig);
-
-    let dave_sig = mock::create_user_from_u64(framework, 14);
-    let dave_addr = signer::address_of(&dave_sig);
-    vouch::init(&dave_sig);
-    page_rank_lazy::maybe_initialize_trust_record(&dave_sig);
-
-    // Root 0 vouches for alice
-    vouch_txs::vouch_for(root0, alice_addr);
-    vouch_txs::vouch_for(root0, bob_addr);
-
-    // alice vouches for bob
-    vouch_txs::vouch_for(&alice_sig, bob_addr);
-<<<<<<< HEAD
-    // alice vouches for carol in a new epoch
-=======
-    // alice vouches for carol
->>>>>>> 8091d787
-    mock::trigger_epoch(framework);
-    vouch_txs::vouch_for(&alice_sig, carol_addr);
-    // alice vouches for dave
-    mock::trigger_epoch(framework);
-    vouch_txs::vouch_for(&alice_sig, dave_addr);
-
-<<<<<<< HEAD
-    // alice tries to revoke three accounts, two in the same epoch
-    mock::trigger_epoch(framework);
-    vouch_txs::revoke(&alice_sig, bob_addr);
-    mock::trigger_epoch(framework);
-    vouch_txs::revoke(&alice_sig, carol_addr);
-    vouch_txs::revoke(&alice_sig, dave_addr);
-  }
-
-  #[test(framework = @ol_framework)]
-  #[expected_failure(abort_code = 0x3000C, location = ol_framework::vouch_limits)]
-  fun vouches_per_epoch_limit(framework: &signer) {
-    // Set up the test base
-    let roots_sig = test_base(framework);
-
-    let root0 = vector::borrow(&roots_sig, 0);
-    vouch::init(root0);
-
-    let alice_sig = mock::create_user_from_u64(framework, 11);
-    let alice_addr = signer::address_of(&alice_sig);
-    vouch::init(&alice_sig);
-    page_rank_lazy::maybe_initialize_trust_record(&alice_sig);
-
-    let bob_sig = mock::create_user_from_u64(framework, 12);
-    let bob_addr = signer::address_of(&bob_sig);
-    vouch::init(&bob_sig);
-    page_rank_lazy::maybe_initialize_trust_record(&bob_sig);
-
-    let carol_sig = mock::create_user_from_u64(framework, 13);
-    let carol_addr = signer::address_of(&carol_sig);
-    vouch::init(&carol_sig);
-    page_rank_lazy::maybe_initialize_trust_record(&carol_sig);
-
-    let dave_sig = mock::create_user_from_u64(framework, 14);
-    let dave_addr = signer::address_of(&dave_sig);
-    vouch::init(&dave_sig);
-    page_rank_lazy::maybe_initialize_trust_record(&dave_sig);
-
-    // Root 0 vouches for alice
-    vouch_txs::vouch_for(root0, alice_addr);
-    vouch_txs::vouch_for(root0, bob_addr);
-
-    // alice vouches for bob
-    vouch_txs::vouch_for(&alice_sig, bob_addr);
-    // alice vouches for carol in a new epoch (should work)
-    mock::trigger_epoch(framework);
-    vouch_txs::vouch_for(&alice_sig, carol_addr);
-    // alice vouches for dave in the same epoch (should fail with EMAX_VOUCHES_PER_EPOCH)
-    vouch_txs::vouch_for(&alice_sig, dave_addr);
-  }
-
-  #[test(framework = @ol_framework)]
-  #[expected_failure(abort_code = 0x30007, location = ol_framework::vouch_limits)]
-  fun revokes_per_epoch_limit(framework: &signer) {
     // Set up the test base
     let roots_sig = test_base(framework);
 
@@ -1255,17 +1147,156 @@
     mock::trigger_epoch(framework);
     vouch_txs::vouch_for(&alice_sig, dave_addr);
 
+    // alice tries to revoke three accounts, two in the same epoch
+    mock::trigger_epoch(framework);
+    vouch_txs::revoke(&alice_sig, bob_addr);
+    mock::trigger_epoch(framework);
+    vouch_txs::revoke(&alice_sig, carol_addr);
+    vouch_txs::revoke(&alice_sig, dave_addr);
+  }
+
+  #[test(framework = @ol_framework)]
+  #[expected_failure(abort_code = 0x3000C, location = ol_framework::vouch_limits)]
+  fun vouches_per_epoch_limit(framework: &signer) {
+    // Set up the test base
+    let roots_sig = test_base(framework);
+
+    let root0 = vector::borrow(&roots_sig, 0);
+    vouch::init(root0);
+
+    let alice_sig = mock::create_user_from_u64(framework, 11);
+    let alice_addr = signer::address_of(&alice_sig);
+    vouch::init(&alice_sig);
+    page_rank_lazy::maybe_initialize_trust_record(&alice_sig);
+
+    let bob_sig = mock::create_user_from_u64(framework, 12);
+    let bob_addr = signer::address_of(&bob_sig);
+    vouch::init(&bob_sig);
+    page_rank_lazy::maybe_initialize_trust_record(&bob_sig);
+
+    let carol_sig = mock::create_user_from_u64(framework, 13);
+    let carol_addr = signer::address_of(&carol_sig);
+    vouch::init(&carol_sig);
+    page_rank_lazy::maybe_initialize_trust_record(&carol_sig);
+
+    let dave_sig = mock::create_user_from_u64(framework, 14);
+    let dave_addr = signer::address_of(&dave_sig);
+    vouch::init(&dave_sig);
+    page_rank_lazy::maybe_initialize_trust_record(&dave_sig);
+
+    // Root 0 vouches for alice
+    vouch_txs::vouch_for(root0, alice_addr);
+    vouch_txs::vouch_for(root0, bob_addr);
+
+    // alice vouches for bob
+    vouch_txs::vouch_for(&alice_sig, bob_addr);
+    // alice vouches for carol in a new epoch (should work)
+    mock::trigger_epoch(framework);
+    vouch_txs::vouch_for(&alice_sig, carol_addr);
+    // alice vouches for dave in the same epoch (should fail with EMAX_VOUCHES_PER_EPOCH)
+    vouch_txs::vouch_for(&alice_sig, dave_addr);
+  }
+
+  #[test(framework = @ol_framework)]
+  #[expected_failure(abort_code = 0x30007, location = ol_framework::vouch_limits)]
+  fun revokes_per_epoch_limit(framework: &signer) {
+    // Set up the test base
+    let roots_sig = test_base(framework);
+
+    let root0 = vector::borrow(&roots_sig, 0);
+    vouch::init(root0);
+
+    let alice_sig = mock::create_user_from_u64(framework, 11);
+    let alice_addr = signer::address_of(&alice_sig);
+    vouch::init(&alice_sig);
+    page_rank_lazy::maybe_initialize_trust_record(&alice_sig);
+
+    let bob_sig = mock::create_user_from_u64(framework, 12);
+    let bob_addr = signer::address_of(&bob_sig);
+    vouch::init(&bob_sig);
+    page_rank_lazy::maybe_initialize_trust_record(&bob_sig);
+
+    let carol_sig = mock::create_user_from_u64(framework, 13);
+    let carol_addr = signer::address_of(&carol_sig);
+    vouch::init(&carol_sig);
+    page_rank_lazy::maybe_initialize_trust_record(&carol_sig);
+
+    let dave_sig = mock::create_user_from_u64(framework, 14);
+    let dave_addr = signer::address_of(&dave_sig);
+    vouch::init(&dave_sig);
+    page_rank_lazy::maybe_initialize_trust_record(&dave_sig);
+
+    // Root 0 vouches for alice
+    vouch_txs::vouch_for(root0, alice_addr);
+    vouch_txs::vouch_for(root0, bob_addr);
+
+    // alice vouches for bob
+    vouch_txs::vouch_for(&alice_sig, bob_addr);
+    // alice vouches for carol in a new epoch
+    mock::trigger_epoch(framework);
+    vouch_txs::vouch_for(&alice_sig, carol_addr);
+    // alice vouches for dave
+    mock::trigger_epoch(framework);
+    vouch_txs::vouch_for(&alice_sig, dave_addr);
+
     // alice tries to revoke three accounts in the same epoch (should fail with EREVOCATION_LIMIT_REACHED)
     mock::trigger_epoch(framework);
     vouch_txs::revoke(&alice_sig, bob_addr);
     vouch_txs::revoke(&alice_sig, carol_addr);
     vouch_txs::revoke(&alice_sig, dave_addr);
-=======
+  }
+
+  // Regression test for https://github.com/0LNetworkCommunity/libra-framework/pull/426
+  // and https://github.com/0LNetworkCommunity/libra-framework/pull/428
+  // Revocation history was not maintained correctly such that an account performing
+  // two revocations in different epochs would end up being stuck unable to perform any
+  // further revocations. This test will fail against the original code, and pass against
+  // the fixed code.
+  #[test(framework = @ol_framework)]
+  fun revoke_three_accounts(framework: &signer) {
+    // Set up the test base
+    let roots_sig = test_base(framework);
+
+    let root0 = vector::borrow(&roots_sig, 0);
+    vouch::init(root0);
+
+    let alice_sig = mock::create_user_from_u64(framework, 11);
+    let alice_addr = signer::address_of(&alice_sig);
+    vouch::init(&alice_sig);
+    page_rank_lazy::maybe_initialize_trust_record(&alice_sig);
+
+    let bob_sig = mock::create_user_from_u64(framework, 12);
+    let bob_addr = signer::address_of(&bob_sig);
+    vouch::init(&bob_sig);
+    page_rank_lazy::maybe_initialize_trust_record(&bob_sig);
+
+    let carol_sig = mock::create_user_from_u64(framework, 13);
+    let carol_addr = signer::address_of(&carol_sig);
+    vouch::init(&carol_sig);
+    page_rank_lazy::maybe_initialize_trust_record(&carol_sig);
+
+    let dave_sig = mock::create_user_from_u64(framework, 14);
+    let dave_addr = signer::address_of(&dave_sig);
+    vouch::init(&dave_sig);
+    page_rank_lazy::maybe_initialize_trust_record(&dave_sig);
+
+    // Root 0 vouches for alice
+    vouch_txs::vouch_for(root0, alice_addr);
+    vouch_txs::vouch_for(root0, bob_addr);
+
+    // alice vouches for bob
+    vouch_txs::vouch_for(&alice_sig, bob_addr);
+    // alice vouches for carol
+    mock::trigger_epoch(framework);
+    vouch_txs::vouch_for(&alice_sig, carol_addr);
+    // alice vouches for dave
+    mock::trigger_epoch(framework);
+    vouch_txs::vouch_for(&alice_sig, dave_addr);
+
     // now alice revokes the vouches
     vouch_txs::revoke(&alice_sig, bob_addr);
     vouch_txs::revoke(&alice_sig, carol_addr);
     mock::trigger_epoch(framework);
     vouch_txs::revoke(&alice_sig, dave_addr); // Originally test would error here with EREVOCATION_LIMIT_REACHED
->>>>>>> 8091d787
   }
 }