#[test_only]
module ol_framework::test_page_rank {
  use ol_framework::activity;
  use ol_framework::founder;
  use ol_framework::root_of_trust;
  use ol_framework::mock;
  use ol_framework::ol_account;
  use ol_framework::vouch;
  use ol_framework::vouch_txs;
  use ol_framework::page_rank_lazy;
  use ol_framework::vouch_limits;
  use std::signer;
  use std::vector;

  // sets up a network with 10 root of trust accounts (which are
  // not the validators). Returns a list of signers from the 10 roots.
  fun test_base(framework: &signer): vector<signer> {
    // do a test genesis with 3 validators
    mock::genesis_n_vals(framework, 3);
    mock::ol_initialize_coin_and_fund_vals(framework, 100, false);

    // create 10 root of trust accounts
    let roots_sig = mock::create_test_end_users(framework, 10, 0);
    let root_users = mock::collect_addresses(&roots_sig);

    vector::for_each_ref(&roots_sig, |sig| {
      // make each account a v8 address
      mock::simulate_v8_migration(sig);
    });

    // make these accounts root of trust
    root_of_trust::framework_migration(framework, root_users, 1, 30);

    return roots_sig
  }

  #[test(framework = @ol_framework)]
  /// Verifies that the test base setup correctly creates 10 root of trust accounts.
  /// Checks that each account is properly registered as root of trust, has no received
  /// vouches, and has a zero page rank score initially.
  fun meta_check_base_setup(framework: &signer) {
    // Set up the test base
    let roots_sig = test_base(framework);

    // Check that we have exactly 10 root accounts
    assert!(vector::length(&roots_sig) == 10, 1000);

    // Check that all accounts are registered as root of trust
    let i = 0;
    while (i < 10) {
      let addr = signer::address_of(vector::borrow(&roots_sig, i));
      // Pass both the registry address (@ol_framework) and the account being checked
      assert!(root_of_trust::is_root_at_registry(@ol_framework, addr), 1001);

      let (received, _) = vouch::get_received_vouches(addr);
      assert!(vector::length(&received) == 0, 1002);

      let page_rank_score = page_rank_lazy::get_trust_score(addr);
      assert!(page_rank_score == 0, 1003);

      i = i + 1;
    }
  }

  #[test(framework = @ol_framework)]
  /// Tests the scenario where a single user receives one vouch from a root of trust account.
  /// Verifies that the user's page rank score is properly calculated from the
  /// direct root vouch.
  fun test_one_user_one_root(framework: &signer) {
    let max_single_score = page_rank_lazy::get_max_single_score();
    // Set up the test base
    let roots_sig = test_base(framework);
    let new_user_sig = mock::create_user_from_u64(framework, 11);
    let new_user_addr = signer::address_of(&new_user_sig);

    // the root sigs already have vouch initialized
    let root_sig = vector::borrow(&roots_sig, 0);

    vouch::init(&new_user_sig);
    // Initialize page rank for the new user
    page_rank_lazy::maybe_initialize_trust_record(&new_user_sig);

    // Setup one vouch from the first root
    vouch::vouch_for(root_sig, new_user_addr);

    // Now check the page rank score (should be 100)
    let page_rank_score = page_rank_lazy::get_trust_score(new_user_addr);
    assert!(page_rank_score == max_single_score, 7357001);
  }

  #[test(framework = @ol_framework)]
  /// Tests the scenario where a single user receives vouches from all 10 root of trust accounts.
  /// Verifies that the user's page rank score is correctly calculated (max_single_score * 10) when receiving
  /// multiple root vouches.
  fun test_one_user_ten_root(framework: &signer) {
    // Set up the test base
    let roots_sig = test_base(framework);
    let count_roots = vector::length(&roots_sig);
    let new_user_sig = mock::create_user_from_u64(framework, 11);
    let new_user_addr = signer::address_of(&new_user_sig);
    let root_sig = vector::borrow(&roots_sig, 0);

    vouch::init(root_sig);
    vouch::init(&new_user_sig);
    // Initialize page rank for the new user
    page_rank_lazy::maybe_initialize_trust_record(&new_user_sig);

    let i = 0;
    while (i < vector::length(&roots_sig)) {
      let grantor = vector::borrow(&roots_sig, i);
      vouch::init(grantor);
      vouch::vouch_for(grantor, new_user_addr);
      i = i + 1;
    };

    // Verify we have all 10 vouches
    let (received, _) = vouch::get_received_vouches(new_user_addr);
    assert!(vector::length(&received) == count_roots, 7357002);

    let max_single_score = page_rank_lazy::get_max_single_score();
    let page_rank_score_later = page_rank_lazy::get_trust_score(new_user_addr);
    // NOTE: this should be 10X the previous test
    assert!(page_rank_score_later == max_single_score * 10, 7357003);
  }

  #[test(framework = @ol_framework)]

  /// Tests a two-hop trust chain scenario where:
  /// 1. A directly vouched user receives vouches from all 10 root accounts
  /// 2. That user then vouches for another user (indirect vouching)
  /// Verifies that the trust score of the indirectly vouched user is half that of
  /// the directly vouched user (max_single_score * 10 /2).
  fun test_one_hop_to_one_user_ten_root(framework: &signer) {
    let max_single_score = page_rank_lazy::get_max_single_score();

    // Set up the test base
    let roots_sig = test_base(framework);
    let count_roots = vector::length(&roots_sig);

    // First user who receives direct vouches from all roots
    let direct_vouched_sig = mock::create_user_from_u64(framework, 11);
    let direct_vouched_addr = signer::address_of(&direct_vouched_sig);
    let first_root_sig = vector::borrow(&roots_sig, 0);

    vouch::init(first_root_sig);
    vouch::init(&direct_vouched_sig);
    // Initialize page rank for the directly vouched user
    page_rank_lazy::maybe_initialize_trust_record(&direct_vouched_sig);

    // Have all roots vouch for the directly vouched user
    let i = 0;
    while (i < vector::length(&roots_sig)) {
      let root_grantor = vector::borrow(&roots_sig, i);
      vouch::init(root_grantor);
      vouch::vouch_for(root_grantor, direct_vouched_addr);
      i = i + 1;
    };

    // Verify we have all 10 vouches from roots
    let (received, _) = vouch::get_received_vouches(direct_vouched_addr);
    assert!(vector::length(&received) == count_roots, 7357002);

    let direct_vouched_score = page_rank_lazy::get_trust_score(direct_vouched_addr);

    // NOTE: this should be 10X the previous test
    assert!(direct_vouched_score == max_single_score * 10, 7357003);

    let vouch_limit_direct = vouch_limits::calculate_score_limit(direct_vouched_addr);
    // Check the vouch limit for the directly vouched user
    // this users maxed out the vouches
    assert!(vouch_limit_direct == 20, 7357004);

    // Second user who is vouched for by the user with 10 root vouches
    let indirect_vouched_sig = mock::create_user_from_u64(framework, 12);
    let indirect_vouched_addr = signer::address_of(&indirect_vouched_sig);
    vouch::init(&indirect_vouched_sig);
    page_rank_lazy::maybe_initialize_trust_record(&indirect_vouched_sig);
    let indirect_score_before = page_rank_lazy::get_trust_score(indirect_vouched_addr);
    assert!(indirect_score_before == 0, 7357004);

    // Direct vouched user vouches for the indirect vouched user
    vouch_txs::vouch_for(&direct_vouched_sig, indirect_vouched_addr);
    let indirect_score_after = page_rank_lazy::get_trust_score(indirect_vouched_addr);

    assert!(indirect_score_after == direct_vouched_score/2, 7357006);

    let vouch_limit_indirect = vouch_limits::calculate_score_limit(indirect_vouched_addr);

    // Check the vouch limit for the directly vouched user
    // this users maxed out the vouches
    assert!(vouch_limit_indirect == 15, 7357004);
  }

  #[test(framework = @ol_framework)]
  /// Tests the case where all root users are reciprocally vouching for one another.
  /// Verifies that each root receives vouches from all other roots (9 vouches total),
  /// and that each root achieves a high page rank score (9 * max_single_score) from these vouches.
  fun test_root_reciprocal_vouch(framework: &signer) {
    // Set up the test base
    let roots_sig = test_base(framework);
    let count_roots = vector::length(&roots_sig);

    // First, have all root accounts initialize page rank
    let i = 0;
    while (i < count_roots) {
      let root_sig = vector::borrow(&roots_sig, i);
      page_rank_lazy::maybe_initialize_trust_record(root_sig);
      i = i + 1;
    };

    // Make each root vouch for all other roots (reciprocal vouching)
    let i = 0;
    while (i < count_roots) {
      let grantor = vector::borrow(&roots_sig, i);
      let _grantor_addr = signer::address_of(grantor);

      let j = 0;
      while (j < count_roots) {
        if (i != j) { // Don't vouch for yourself
          let beneficiary = vector::borrow(&roots_sig, j);
          let beneficiary_addr = signer::address_of(beneficiary);
          vouch::vouch_for(grantor, beneficiary_addr);
        };
        j = j + 1;
      };
      i = i + 1;
    };

    // Verify each root has received vouches from all other roots
    let i = 0;
    while (i < count_roots) {
      let root_addr = signer::address_of(vector::borrow(&roots_sig, i));

      let (received, _) = vouch::get_received_vouches(root_addr);
      assert!(vector::length(&received) == 9, 7357009);

      // Each root should receive vouches from all other roots (count_roots - 1)
      assert!(vector::length(&received) == count_roots - 1, 7357010);

      // Check page rank score is properly calculated
      // Each root should have a high score since they're all vouched for by other roots
      let page_rank_score = page_rank_lazy::get_trust_score(root_addr);

      let max_single_score = page_rank_lazy::get_max_single_score();
      // With 9 other roots vouching, score should be 9 * max_single_score
      assert!(page_rank_score == 9 * max_single_score, 7357011);

      i = i + 1;
    };
  }

  #[test(framework = @ol_framework)]
  /// Tests the handling of stale trust records when vouches are revoked and re-added.
  /// Verifies that:
  /// 1. A user's trust is marked stale when a root revokes their vouch
  /// 2. Page rank score is updated to 0 when vouches are revoked
  /// 3. Trust remains stale until next computation after vouches are re-added
  /// 4. Page rank score is properly restored when vouches are re-added
  fun test_stale_trust(framework: &signer) {
    let max_single_score = page_rank_lazy::get_max_single_score();
    // Set up the test base
    let roots_sig = test_base(framework);
    let new_user_sig = mock::create_user_from_u64(framework, 11);
    let new_user_addr = signer::address_of(&new_user_sig);
    let root_sig = vector::borrow(&roots_sig, 0);

    vouch::init(root_sig);
    vouch::init(&new_user_sig);
    // Initialize page rank for the new user
    page_rank_lazy::maybe_initialize_trust_record(&new_user_sig);

    // Setup one vouch from the first root
    vouch::vouch_for(root_sig, new_user_addr);

    // Now check the page rank score (should be 100)
    let page_rank_score = page_rank_lazy::get_trust_score(new_user_addr);
    assert!(page_rank_score == max_single_score, 7357001);
    let stale = page_rank_lazy::is_stale(new_user_addr);
    assert!(!stale, 7357002);

    // should mark stale
    vouch_txs::revoke(root_sig, new_user_addr);

    let stale = page_rank_lazy::is_stale(new_user_addr);
    assert!(stale, 7357003);

    let page_rank_score = page_rank_lazy::get_trust_score(new_user_addr);
    assert!(page_rank_score == 0, 7357004);

    // should mark stale
    vouch_txs::vouch_for(root_sig, new_user_addr);

    let max_single_score = page_rank_lazy::get_max_single_score();

    let page_rank_score = page_rank_lazy::get_trust_score(new_user_addr);
    assert!(page_rank_score == max_single_score, 7357006);

    // should no longer be stale
    let stale = page_rank_lazy::is_stale(new_user_addr);
    assert!(!stale, 7357005);
  }

  #[test(framework = @ol_framework)]
  /// Tests that page rank can be used to reauthorize a founder account.
  /// Verifies that:
  /// 1. A prehistoric (v7) account is initialized with founder status
  /// 2. The account initially has no friends (fails sybil resistance)
  /// 3. Getting a vouch from a root increases page rank score to max_single_score
  /// 4. With sufficient page rank score, the founder now passes the has_friends check
  fun test_founder_reauth(framework: &signer) {
    let max_single_score = page_rank_lazy::get_max_single_score();
    // Set up the test base
    let roots_sig = test_base(framework);
    let one_root_sig = vector::borrow(&roots_sig, 0);

    let seven_user_sig = ol_account::test_emulate_v7_account(framework, @0xabcd1234);
    let user_addr = signer::address_of(&seven_user_sig);

    // a v7 user touches the account to get structs created
    mock::simulate_v8_migration(&seven_user_sig);
    // check lazy migration worked
    let is_init = activity::is_initialized(user_addr);
    let pre = activity::is_prehistoric(user_addr);
    let is_founder = founder::is_founder(user_addr);
    assert!(is_init, 7357001);
    assert!(pre, 7357002);
    assert!(is_founder, 7357003);

    // page rank score should be 0
    let page_rank_score = page_rank_lazy::get_trust_score(user_addr);
    assert!(page_rank_score == 0, 7357003);
    // check that sybil resistance did not yet pass
    let has_friends = founder::has_friends(user_addr);
    assert!(!has_friends, 7357004);

    vouch_txs::vouch_for(one_root_sig, user_addr);
    let page_rank_score = page_rank_lazy::get_trust_score(user_addr);
    assert!(page_rank_score == max_single_score, 7357005);

    let has_friends = founder::has_friends(user_addr);
    assert!(has_friends, 7357006);
  }

  #[test(framework = @ol_framework)]

  /// Tests that users don't gain trust score from roots vouching for each other.
  /// Demonstrates that the root checks in the page rank algorithm prevent
  /// score accumulation through root-to-root vouches, ensuring that the trust
  /// system isn't exploitable through root account manipulation.
  fun test_no_accumulation_from_root_vouches(framework: &signer) {
    let max_single_score = page_rank_lazy::get_max_single_score();

    // Set up the test base with 10 root accounts
    let roots_sig = test_base(framework);
    let count_roots = vector::length(&roots_sig);

    // Create two users - one will be directly vouched by a root,
    // the other will be vouched by multiple roots that vouch for each other
    let user1_sig = mock::create_user_from_u64(framework, 11);
    let user2_sig = mock::create_user_from_u64(framework, 12);
    let user1_addr = signer::address_of(&user1_sig);
    let _user2_addr = signer::address_of(&user2_sig);

    // Initialize both users
    vouch::init(&user1_sig);
    vouch::init(&user2_sig);
    page_rank_lazy::maybe_initialize_trust_record(&user1_sig);
    page_rank_lazy::maybe_initialize_trust_record(&user2_sig);

    // Make each root vouch for all other roots (reciprocal vouching)
    let i = 0;
    while (i < count_roots) {
      let grantor = vector::borrow(&roots_sig, i);
      let j = 0;
      while (j < count_roots) {
        if (i != j) { // Don't vouch for yourself
          let beneficiary = vector::borrow(&roots_sig, j);
          let beneficiary_addr = signer::address_of(beneficiary);
          vouch::vouch_for(grantor, beneficiary_addr);
        };
        j = j + 1;
      };
      i = i + 1;
    };

    // First hop: the root vouches for user1 (at first hop)
    let root0 = vector::borrow(&roots_sig, 0);
    vouch::vouch_for(root0, user1_addr);

    let root0_score = page_rank_lazy::get_trust_score(signer::address_of(root0));
    assert!(root0_score == 9 * max_single_score, 7357100);


    // Check user1's score - should be max_single_score
    let user1_score = page_rank_lazy::get_trust_score(user1_addr);
    assert!(user1_score == max_single_score, 7357100);
    assert!(user1_score < root0_score, 7357101);
  }

  #[test(framework = @ol_framework)]
  /// Tests the diminishing power of trust as the number of hops increases.
  /// Verifies that:
  /// 1. Trust score decreases with each hop in the trust chain
  /// 2. Each hop reduces the score by half compared to the previous hop
  /// 3. After several hops, the trust score eventually diminishes to zero
  /// This ensures that trust doesn't propagate indefinitely through the network.
  fun test_diminishing_power(framework: &signer) {
    // Set up the test base with 10 root accounts
    let roots_sig = test_base(framework);

    // create 10 root of trust accounts
    let users_sig = mock::create_test_end_users(framework, 10, 11);
    let users_addr = mock::collect_addresses(&users_sig);

    // First hop: the root vouches for user1 (at first hop)
    let grantor_sig = vector::borrow(&roots_sig, 0);
    let root0_score = page_rank_lazy::get_trust_score(signer::address_of(grantor_sig));
    // in a simple initialization root doesn't have any vouches themselves
    assert!(root0_score == 0, 7357100);

    let max_single_score = page_rank_lazy::get_max_single_score();

    let prev_score = max_single_score * 2;
    let prev_vouch = 20;
    // loop through the users and have the previous
    // user vouch for the next user
    let i = 0;
    while (i < vector::length(&users_sig)) {
      let beneficiary_addr = vector::borrow(&users_addr, i);
      let beneficiary_sig = vector::borrow(&users_sig, i);

      vouch::init(beneficiary_sig);
      page_rank_lazy::maybe_initialize_trust_record(beneficiary_sig);
      vouch::vouch_for(grantor_sig, *beneficiary_addr);

      let user1_score = page_rank_lazy::get_trust_score(*beneficiary_addr);

      // in a simple initialization root doesn't have any vouches themselves
      if (prev_score > 0) {
        assert!(user1_score < prev_score, 7357101);
        if (user1_score > 0) {
          assert!(user1_score == prev_score/2, 7357102);
        };
      };

      let vouch_limit = vouch_limits::calculate_score_limit(*beneficiary_addr);

            // in a simple initialization root doesn't have any vouches themselves
      if (prev_vouch > 1) {
        assert!(vouch_limit < prev_vouch, 7357101);
      };

      // prep next loop
      prev_score = user1_score;
      prev_vouch = vouch_limit;
      grantor_sig = vector::borrow(&users_sig, i);
      i = i + 1;
    };
  }

    #[test(framework = @ol_framework)]
  /// Tests the diminishing power of trust as the number of hops increases.
  /// confirms that the score remains the same even
  /// if prior users have neighbors that lead nowhere
  fun test_diminishing_power_with_neighbors(framework: &signer) {
    // Set up the test base with 10 root accounts
    let roots_sig = test_base(framework);

    // create 10 root of trust accounts
    let users_sig = mock::create_test_end_users(framework, 10, 11);
    let users_addr = mock::collect_addresses(&users_sig);

    let decoy_users_sig = mock::create_test_end_users(framework, 10, 21);
    let decoy_users_addr = mock::collect_addresses(&decoy_users_sig);


    // First hop: the root vouches for user1 (at first hop)
    let grantor_sig = vector::borrow(&roots_sig, 0);
    let root0_score = page_rank_lazy::get_trust_score(signer::address_of(grantor_sig));
    // in a simple initialization root doesn't have any vouches themselves
    assert!(root0_score == 0, 7357100);

    let max_single_score = page_rank_lazy::get_max_single_score();

    let prev_score = max_single_score * 2;
    let prev_vouch = 20;
    // loop through the users and have the previous
    // user vouch for the next user
    let i = 0;
    while (i < vector::length(&users_sig)) {
      let beneficiary_addr = vector::borrow(&users_addr, i);
      let beneficiary_sig = vector::borrow(&users_sig, i);

      vouch::init(beneficiary_sig);
      page_rank_lazy::maybe_initialize_trust_record(beneficiary_sig);

      let grantor_acc = signer::address_of(grantor_sig);
      vouch::test_set_received_list(grantor_acc, decoy_users_addr);
      vouch::test_set_given_list(grantor_acc, decoy_users_addr);

      vouch::vouch_for(grantor_sig, *beneficiary_addr);


      let user1_score = page_rank_lazy::get_trust_score(*beneficiary_addr);

      // in a simple initialization root doesn't have any vouches themselves
      if (prev_score > 0) {
        assert!(user1_score < prev_score, 7357101);
        if (user1_score > 0) {
          assert!(user1_score == prev_score/2, 7357102);
        };
      };

      let vouch_limit = vouch_limits::calculate_score_limit(*beneficiary_addr);

      // in a simple initialization root doesn't have any vouches themselves
      if (prev_vouch > 1) {
        assert!(vouch_limit < prev_vouch, 7357101);
      };

      // prep next loop
      prev_score = user1_score;
      prev_vouch = vouch_limit;
      grantor_sig = vector::borrow(&users_sig, i);
      i = i + 1;
    };
  }

  #[test(framework = @ol_framework)]
  /// Simple path
  // Root0 ->  Alice
  // Alice ->  Bob
  // Bob ->  Carol
  fun simple_path(framework: &signer) {
    // Set up the test base
    let roots_sig = test_base(framework);

    let root0 = vector::borrow(&roots_sig, 0);
    vouch::init(root0);

    let alice_sig = mock::create_user_from_u64(framework, 11);
    let alice_addr = signer::address_of(&alice_sig);
    vouch::init(&alice_sig);
    page_rank_lazy::maybe_initialize_trust_record(&alice_sig);

    let bob_sig = mock::create_user_from_u64(framework, 12);
    let bob_addr = signer::address_of(&bob_sig);
    vouch::init(&bob_sig);
    page_rank_lazy::maybe_initialize_trust_record(&bob_sig);

    let carol_sig = mock::create_user_from_u64(framework, 13);
    let carol_addr = signer::address_of(&carol_sig);
    vouch::init(&carol_sig);
    page_rank_lazy::maybe_initialize_trust_record(&carol_sig);

    let carol_score_pre = page_rank_lazy::get_trust_score(carol_addr);
    assert!(carol_score_pre == 0, 7357001);

    // Both roots vouch for alice
    vouch_txs::vouch_for(root0, alice_addr);
    vouch_txs::vouch_for(&alice_sig, bob_addr);
    vouch_txs::vouch_for(&bob_sig, carol_addr);

    let (carol_score_post, _, _) = page_rank_lazy::calculate_score(carol_addr);
    assert!(carol_score_post == 25_000, 7357002);
  }

  #[test(framework = @ol_framework)]
  /// A full cycle of vouches, outside of root of trust
  // Root0 ->  Alice -> Bob -> Carol -> Alice
  fun cycle_pattern_single(framework: &signer) {
    // Set up the test base
    let roots_sig = test_base(framework);

    let root0 = vector::borrow(&roots_sig, 0);
    vouch::init(root0);

    let alice_sig = mock::create_user_from_u64(framework, 11);
    let alice_addr = signer::address_of(&alice_sig);
    vouch::init(&alice_sig);
    page_rank_lazy::maybe_initialize_trust_record(&alice_sig);

    let bob_sig = mock::create_user_from_u64(framework, 12);
    let bob_addr = signer::address_of(&bob_sig);
    vouch::init(&bob_sig);
    page_rank_lazy::maybe_initialize_trust_record(&bob_sig);

    let carol_sig = mock::create_user_from_u64(framework, 13);
    let carol_addr = signer::address_of(&carol_sig);
    vouch::init(&carol_sig);
    page_rank_lazy::maybe_initialize_trust_record(&carol_sig);

    let carol_score_pre = page_rank_lazy::get_trust_score(carol_addr);
    assert!(carol_score_pre == 0, 7357001);

    // Both roots vouch for alice
    vouch_txs::vouch_for(root0, alice_addr);
    vouch_txs::vouch_for(&alice_sig, bob_addr);
    vouch_txs::vouch_for(&bob_sig, carol_addr);
    // close the cycle
    vouch_txs::vouch_for(&carol_sig, alice_addr);

    // no change from single path
    let (carol_score_post, _, _) = page_rank_lazy::calculate_score(carol_addr);
    assert!(carol_score_post == 25_000, 7357002);

    // alice does not get score from downstream users
    // TODO: is this the spec?
    let (alice_score_post, _, _) = page_rank_lazy::calculate_score(alice_addr);
    assert!(alice_score_post == 100_000, 7357002);
  }

  #[test(framework = @ol_framework)]
  /// A full cycle of vouches, outside of root of trust
  // Root0 -> Alice -> Bob -> Carol -> Root0
  fun cycle_pattern_with_root(framework: &signer) {
    // Set up the test base
    let roots_sig = test_base(framework);

    let root0 = vector::borrow(&roots_sig, 0);
    vouch::init(root0);

    let alice_sig = mock::create_user_from_u64(framework, 11);
    let alice_addr = signer::address_of(&alice_sig);
    vouch::init(&alice_sig);
    page_rank_lazy::maybe_initialize_trust_record(&alice_sig);

    let bob_sig = mock::create_user_from_u64(framework, 12);
    let bob_addr = signer::address_of(&bob_sig);
    vouch::init(&bob_sig);
    page_rank_lazy::maybe_initialize_trust_record(&bob_sig);

    let carol_sig = mock::create_user_from_u64(framework, 13);
    let carol_addr = signer::address_of(&carol_sig);
    vouch::init(&carol_sig);
    page_rank_lazy::maybe_initialize_trust_record(&carol_sig);

    let carol_score_pre = page_rank_lazy::get_trust_score(carol_addr);
    assert!(carol_score_pre == 0, 7357001);

    // Both roots vouch for alice
    vouch_txs::vouch_for(root0, alice_addr);
    vouch_txs::vouch_for(&alice_sig, bob_addr);
    vouch_txs::vouch_for(&bob_sig, carol_addr);
    // close the cycle to root0
    vouch_txs::vouch_for(&carol_sig, signer::address_of(root0));

    // no change from single path
    let (carol_score_post, _, _) = page_rank_lazy::calculate_score(carol_addr);
    assert!(carol_score_post == 25_000, 7357002);

    // alice score does not increment with additional loop from
    // TODO: is this the spec?
    let (alice_score_post, _, _) = page_rank_lazy::calculate_score(alice_addr);
    diem_std::debug::print(&alice_score_post);
    assert!(alice_score_post == 100_000, 7357002);
  }

  #[test(framework = @ol_framework)]
  // A full cycle of vouches, outside of root of trust
  // Root0 -> Alice -> Bob -> Carol -> Alice
  //                   Bob -> Dave -> Alice
  fun cycle_pattern_double(framework: &signer) {
    // Set up the test base
    let roots_sig = test_base(framework);

    let root0 = vector::borrow(&roots_sig, 0);
    vouch::init(root0);

    let alice_sig = mock::create_user_from_u64(framework, 11);
    let alice_addr = signer::address_of(&alice_sig);
    vouch::init(&alice_sig);
    page_rank_lazy::maybe_initialize_trust_record(&alice_sig);

    let bob_sig = mock::create_user_from_u64(framework, 12);
    let bob_addr = signer::address_of(&bob_sig);
    vouch::init(&bob_sig);
    page_rank_lazy::maybe_initialize_trust_record(&bob_sig);

    let carol_sig = mock::create_user_from_u64(framework, 13);
    let carol_addr = signer::address_of(&carol_sig);
    vouch::init(&carol_sig);
    page_rank_lazy::maybe_initialize_trust_record(&carol_sig);

    let dave_sig = mock::create_user_from_u64(framework, 14);
    let dave_addr = signer::address_of(&dave_sig);
    vouch::init(&dave_sig);
    page_rank_lazy::maybe_initialize_trust_record(&dave_sig);


    let carol_score_pre = page_rank_lazy::get_trust_score(carol_addr);
    assert!(carol_score_pre == 0, 7357001);

    // Both roots vouch for alice
    vouch_txs::vouch_for(root0, alice_addr);
    vouch_txs::vouch_for(&alice_sig, bob_addr);
    vouch_txs::vouch_for(&bob_sig, carol_addr);
    // close the cycle to root0
    vouch_txs::vouch_for(&carol_sig, alice_addr);

    // second cycle
    vouch::vouch_for(&bob_sig, dave_addr); // note: don't count toward limits
    // close the cycle to root0
    vouch_txs::vouch_for(&dave_sig, alice_addr);

    // no change from single path
    let (carol_score_post, _, _) = page_rank_lazy::calculate_score(carol_addr);
    assert!(carol_score_post == 25_000, 7357002);

    // alice score does not increment with additional loop from
    // TODO: is this the spec?
    let (alice_score_post, _, _) = page_rank_lazy::calculate_score(alice_addr);
    assert!(alice_score_post == 100_000, 7357002);
  }

  #[test(framework = @ol_framework)]
  /// When a vouch branch occurs,
  /// and then merges back to a user,
  /// the transitive scores should accumulate
  // Root0 ->  Alice
  // Root0 ->  Bob
  // Alice ->  Carol
  // Bob ->  Carol
  fun diamond_pattern(framework: &signer) {
    // Set up the test base
    let roots_sig = test_base(framework);

    let root0 = vector::borrow(&roots_sig, 0);
    vouch::init(root0);

    let alice_sig = mock::create_user_from_u64(framework, 11);
    let alice_addr = signer::address_of(&alice_sig);
    vouch::init(&alice_sig);
    page_rank_lazy::maybe_initialize_trust_record(&alice_sig);

    let bob_sig = mock::create_user_from_u64(framework, 12);
    let bob_addr = signer::address_of(&bob_sig);
    vouch::init(&bob_sig);
    page_rank_lazy::maybe_initialize_trust_record(&bob_sig);

    let carol_sig = mock::create_user_from_u64(framework, 13);
    let carol_addr = signer::address_of(&carol_sig);
    vouch::init(&carol_sig);
    page_rank_lazy::maybe_initialize_trust_record(&carol_sig);

    let carol_score_pre = page_rank_lazy::get_trust_score(carol_addr);
    assert!(carol_score_pre == 0, 7357001);

    // Root 0 vouches for alice and bob
    vouch_txs::vouch_for(root0, alice_addr);
    vouch_txs::vouch_for(root0, bob_addr);

    // alice and bob vouch for carol
    vouch_txs::vouch_for(&alice_sig, carol_addr);
    vouch_txs::vouch_for(&bob_sig, carol_addr);

    let (carol_score_post, _, _) = page_rank_lazy::calculate_score(carol_addr);
    diem_std::debug::print(&carol_score_post);
    assert!(carol_score_post == 100_000, 7357002);
  }

  #[test(framework = @ol_framework)]
  /// One side of the diamond pattern is longer
  // Root0 ->  Alice
  // Root0 ->  Bob
  // Alice ->  Dave
  // Bob ->  Carol -> Dave
  fun diamond_pattern_asymmetrical(framework: &signer) {
    // Set up the test base
    let roots_sig = test_base(framework);

    let root0 = vector::borrow(&roots_sig, 0);
    vouch::init(root0);

    let alice_sig = mock::create_user_from_u64(framework, 11);
    let alice_addr = signer::address_of(&alice_sig);
    vouch::init(&alice_sig);
    page_rank_lazy::maybe_initialize_trust_record(&alice_sig);

    let bob_sig = mock::create_user_from_u64(framework, 12);
    let bob_addr = signer::address_of(&bob_sig);
    vouch::init(&bob_sig);
    page_rank_lazy::maybe_initialize_trust_record(&bob_sig);

    let carol_sig = mock::create_user_from_u64(framework, 13);
    let carol_addr = signer::address_of(&carol_sig);
    vouch::init(&carol_sig);
    page_rank_lazy::maybe_initialize_trust_record(&carol_sig);

    let dave_sig = mock::create_user_from_u64(framework, 14);
    let dave_addr = signer::address_of(&dave_sig);
    vouch::init(&dave_sig);
    page_rank_lazy::maybe_initialize_trust_record(&dave_sig);


    let dave_score_pre = page_rank_lazy::get_trust_score(dave_addr);
    assert!(dave_score_pre == 0, 7357001);

    // Root 0 vouches for alice and bob
    vouch_txs::vouch_for(root0, alice_addr);
    vouch_txs::vouch_for(root0, bob_addr);

    // alice vouches for dave (short path)
    vouch_txs::vouch_for(&alice_sig, dave_addr);

    // bob vouches for carol who vouches for dave (long path)
    vouch_txs::vouch_for(&bob_sig, carol_addr);
    vouch_txs::vouch_for(&carol_sig, dave_addr);

    let (dave_score_post, _, _) = page_rank_lazy::calculate_score(dave_addr);
    // expect 50K from alice, and 25K via bob and carol
    diem_std::debug::print(&dave_score_post);
    assert!(dave_score_post == 75_000, 7357002);
  }


  #[test(framework = @ol_framework)]
  /// Order of the diamond pattern is inverted
  /// this should have no effect
  // Root0 ->  Alice
  // Root0 ->  Bob
  // Alice ->  Carol -> Dave
  // Bob ->  Dave
  fun diamond_pattern_asymmetrical_inverted(framework: &signer) {
    // Set up the test base
    let roots_sig = test_base(framework);

    let root0 = vector::borrow(&roots_sig, 0);
    vouch::init(root0);

    let alice_sig = mock::create_user_from_u64(framework, 11);
    let alice_addr = signer::address_of(&alice_sig);
    vouch::init(&alice_sig);
    page_rank_lazy::maybe_initialize_trust_record(&alice_sig);

    let bob_sig = mock::create_user_from_u64(framework, 12);
    let bob_addr = signer::address_of(&bob_sig);
    vouch::init(&bob_sig);
    page_rank_lazy::maybe_initialize_trust_record(&bob_sig);

    let carol_sig = mock::create_user_from_u64(framework, 13);
    let carol_addr = signer::address_of(&carol_sig);
    vouch::init(&carol_sig);
    page_rank_lazy::maybe_initialize_trust_record(&carol_sig);

    let dave_sig = mock::create_user_from_u64(framework, 14);
    let dave_addr = signer::address_of(&dave_sig);
    vouch::init(&dave_sig);
    page_rank_lazy::maybe_initialize_trust_record(&dave_sig);


    let dave_score_pre = page_rank_lazy::get_trust_score(dave_addr);
    assert!(dave_score_pre == 0, 7357001);

    // Root 0 vouches for alice and bob
    vouch_txs::vouch_for(root0, alice_addr);
    vouch_txs::vouch_for(root0, bob_addr);

    // alice vouches for carol who vouches for dave (long path, inverted from above example)
    vouch_txs::vouch_for(&alice_sig, carol_addr);
    vouch_txs::vouch_for(&carol_sig, dave_addr);

    // bob vouches for dave (short path)
    vouch_txs::vouch_for(&bob_sig, dave_addr);

    let (dave_score_post, _, _) = page_rank_lazy::calculate_score(dave_addr);
    // expect 50K from alice, and 25K via bob and carol
    diem_std::debug::print(&dave_score_post);
    assert!(dave_score_post == 75_000, 7357002);
  }

  #[test(framework = @ol_framework)]
  /// Diamond pattern when alice has two vouches from root
  // Root0 ->  Alice
  // Root0 ->  Bob -> Alice
  // Root1 ->  Alice
  fun diamond_pattern_two_roots(framework: &signer) {
    // Set up the test base
    let roots_sig = test_base(framework);

    let root0 = vector::borrow(&roots_sig, 0);
    vouch::init(root0);

    let root1 = vector::borrow(&roots_sig, 1);
    vouch::init(root1);

    let alice_sig = mock::create_user_from_u64(framework, 11);
    let alice_addr = signer::address_of(&alice_sig);
    vouch::init(&alice_sig);
    // Initialize page rank for the new user
    page_rank_lazy::maybe_initialize_trust_record(&alice_sig);

    // Both roots vouch for alice
    vouch_txs::vouch_for(root0, alice_addr);
    vouch_txs::vouch_for(root1, alice_addr);

    let (received, _) = vouch::get_received_vouches(alice_addr);
    assert!(vector::length(&received) == 2, 7357001);

    let alice_score_pre = page_rank_lazy::get_trust_score(alice_addr);
    assert!(alice_score_pre == 200_000, 7357002);

    // root0 vouches for bob
    let bob_sig = mock::create_user_from_u64(framework, 12);
    vouch::init(&bob_sig);
    let bob_addr = signer::address_of(&bob_sig);
    page_rank_lazy::maybe_initialize_trust_record(&bob_sig);

    vouch_txs::vouch_for(root0, bob_addr);
    let bob_score = page_rank_lazy::get_trust_score(bob_addr);
    assert!(bob_score == 100_000, 7357003);

    // first check alice's score has not changed because of this
    let alice_score_post = page_rank_lazy::get_trust_score(alice_addr);
    assert!(alice_score_post == alice_score_pre, 7357002);

    // Now bob will vouch for alice
    vouch_txs::vouch_for(&bob_sig, alice_addr);

    let page_rank_score_finally = page_rank_lazy::get_trust_score(alice_addr);
    diem_std::debug::print(&page_rank_score_finally);
    // 100k from root0, 100k from root1, 50k from bob
    assert!(page_rank_score_finally == 250_000, 7357005);
  }


  #[test(framework = @ol_framework)]
  /// a root of trust user may have their score
  /// reduced from the initial voting power
  /// scenario: two root of trust users are created
  /// one of them vouches for alice, who then vouches for bob
  /// who subsequently vouches for a root of trust user root1
  /// root0 -> alice -> bob -> root1
  fun root_score_reduction(framework: &signer) {
    // Set up the test base
    let roots_sig = test_base(framework);

    let root0 = vector::borrow(&roots_sig, 0);
    vouch::init(root0);
    let root0_addr = signer::address_of(root0);

    let root1 = vector::borrow(&roots_sig, 1);
    vouch::init(root1);
    let root1_addr = signer::address_of(root1);


    ///////// Root 0 score is initially 0 ////////
    let root0_score_pre = page_rank_lazy::get_trust_score(root0_addr);
    assert!(root0_score_pre == 0, 7357001);
    let root1_score_pre = page_rank_lazy::get_trust_score(root1_addr);
    assert!(root1_score_pre == 0, 7357002);
    /////////

    // Alice receives a vouch from root0
    let alice_sig = mock::create_user_from_u64(framework, 11);
    let alice_addr = signer::address_of(&alice_sig);
    vouch::init(&alice_sig);
    // Initialize page rank for the new user
    page_rank_lazy::maybe_initialize_trust_record(&alice_sig);

    // Alice vouches for bob
    let bob_sig = mock::create_user_from_u64(framework, 12);
    vouch::init(&bob_sig);
    let bob_addr = signer::address_of(&bob_sig);
    page_rank_lazy::maybe_initialize_trust_record(&bob_sig);

    vouch_txs::vouch_for(root0, alice_addr);
    vouch_txs::vouch_for(&alice_sig, bob_addr);

    let bob_final_score = page_rank_lazy::get_trust_score(bob_addr);
    assert!(bob_final_score == 50_000, 7357003);

    vouch_txs::vouch_for(&bob_sig, root1_addr);

<<<<<<< HEAD
    page_rank_lazy::refresh_cache(root1_addr);
=======
    let root1_cached_score = page_rank_lazy::get_cached_score(root1_addr);
    assert!(root1_cached_score == 25_000, 7357004);
  }


  #[test(framework = @ol_framework)]
  /// scenario, the graph reenters the root of trust
  /// but it's  dead end, code should halt, and score should
  /// not be affected by finding a neighbor that's root of trust
  /// root0 -> alice -> bob -> root1
  ///                -> root2
  ///                -> root3
  fun root_score_reduction_reentry(framework: &signer) {
    // Set up the test base
    let roots_sig = test_base(framework);

    let root0 = vector::borrow(&roots_sig, 0);
    vouch::init(root0);
    let root0_addr = signer::address_of(root0);

    let root1 = vector::borrow(&roots_sig, 1);
    vouch::init(root1);
    let root1_addr = signer::address_of(root1);

    let root2 = vector::borrow(&roots_sig, 2);
    vouch::init(root2);
    let root2_addr = signer::address_of(root2);

    let root3 = vector::borrow(&roots_sig, 2);
    vouch::init(root3);
    let root3_addr = signer::address_of(root3);

    ///////// Root 0 score is initially 0 ////////
    let root0_score_pre = page_rank_lazy::get_trust_score(root0_addr);
    assert!(root0_score_pre == 0, 7357001);
    let root1_score_pre = page_rank_lazy::get_trust_score(root1_addr);
    assert!(root1_score_pre == 0, 7357002);
    /////////

    // Alice receives a vouch from root0
    let alice_sig = mock::create_user_from_u64(framework, 11);
    let alice_addr = signer::address_of(&alice_sig);
    vouch::init(&alice_sig);
    // Initialize page rank for the new user
    page_rank_lazy::maybe_initialize_trust_record(&alice_sig);

    // Alice vouches for bob
    let bob_sig = mock::create_user_from_u64(framework, 12);
    vouch::init(&bob_sig);
    let bob_addr = signer::address_of(&bob_sig);
    page_rank_lazy::maybe_initialize_trust_record(&bob_sig);

    vouch_txs::vouch_for(root0, alice_addr);
    //////// THE TEST: alice vouches for bob AND a separate root of trust
    vouch_txs::vouch_for(&alice_sig, bob_addr);
    // don't run the epoch limit checks
    vouch::vouch_for(&alice_sig, root2_addr);
    vouch::vouch_for(&alice_sig, root3_addr);

    ////////

    let bob_final_score = page_rank_lazy::get_trust_score(bob_addr);
    diem_std::debug::print(&bob_final_score);
    assert!(bob_final_score == 50_000, 7357003);

    vouch_txs::vouch_for(&bob_sig, root1_addr);

    let root1_cached_score = page_rank_lazy::get_cached_score(root1_addr);
    diem_std::debug::print(&root1_cached_score);
    assert!(root1_cached_score == 25_000, 7357004);
>>>>>>> d59aad32
  }
}<|MERGE_RESOLUTION|>--- conflicted
+++ resolved
@@ -972,9 +972,6 @@
 
     vouch_txs::vouch_for(&bob_sig, root1_addr);
 
-<<<<<<< HEAD
-    page_rank_lazy::refresh_cache(root1_addr);
-=======
     let root1_cached_score = page_rank_lazy::get_cached_score(root1_addr);
     assert!(root1_cached_score == 25_000, 7357004);
   }
@@ -1045,6 +1042,5 @@
     let root1_cached_score = page_rank_lazy::get_cached_score(root1_addr);
     diem_std::debug::print(&root1_cached_score);
     assert!(root1_cached_score == 25_000, 7357004);
->>>>>>> d59aad32
   }
 }