/// For an account to qualify for the Burn or Match recycling of accounts.

/// Entry functions for community wallet, so that we don't cause dependency cycles

module ol_framework::community_wallet_init {
    use std::error;
    use std::vector;
    use std::signer;
    use std::option;
    use std::fixed_point32;
    use ol_framework::donor_voice_txs;
    use ol_framework::multi_action;
    use ol_framework::ancestry;
    use ol_framework::match_index;
    use ol_framework::community_wallet;
    // use diem_std::debug::print;

    #[test_only]
    friend ol_framework::test_community_wallet;
    #[test_only]
    friend ol_framework::test_donor_voice;

    /// not authorized to operate on this account
    const ENOT_AUTHORIZED: u64 = 1;
    /// does not meet criteria for community wallet
    const ENOT_QUALIFY_COMMUNITY_WALLET: u64 = 2;
    /// Recipient does not have a slow wallet
    const EPAYEE_NOT_SLOW_WALLET: u64 = 8;
    /// This account needs to be donor directed.
    const ENOT_DONOR_VOICE: u64 = 3;
    /// This account needs a multisig enabled
    const ENOT_MULTISIG: u64 = 4;
    /// config has few authorities on multisig
    const ETOO_FEW_AUTH: u64 = 9;
    /// config has too few signatures required for each proposal to pass
    const ESIG_THRESHOLD_CONFIG: u64 = 5;
    /// The multisig threshold is not better than MINIMUM_SIGS/MINIMUM_AUTH
    const ESIG_THRESHOLD_RATIO: u64 = 6;
    /// Signers may be sybil
    const ESIGNERS_SYBIL: u64 = 7;
    /// does not liquidate to match index
    const ENOT_MATCH_INDEX_LIQ: u64 = 8;
    /// does not have the community wallet flag
    const ENO_CW_FLAG: u64 = 9;

    // STATICS
    /// minimum n signatures for a transaction
    const MINIMUM_SIGS: u64 = 2;
    /// minimum m authorities for a wallet
    const MINIMUM_AUTH: u64 = 3;


    public(friend) fun migrate_community_wallet_account(framework: &signer, dv_account:
    &signer) {
      use diem_framework::system_addresses;
      system_addresses::assert_diem_framework(framework);
      donor_voice_txs::migrate_community_wallet_account(framework, dv_account);
      community_wallet::set_comm_wallet(dv_account);
    }

    //////// MULTISIG TX HELPERS ////////

    // Helper to initialize the PaymentMultiAction but also while confirming that the signers are not related family
    // These transactions can be sent directly to donor_voice, but this is a helper to make it easier to initialize the multisig with the acestry requirements.

    public entry fun init_community(
      sig: &signer,
      check_addresses: vector<address>,
      check_threshold: u64,
    ) {
      check_proposed_auths(check_addresses, check_threshold);

      donor_voice_txs::make_donor_voice(sig);
      if (!donor_voice_txs::is_liquidate_to_match_index(signer::address_of(sig))) {
        donor_voice_txs::set_liquidate_to_match_index(sig, true);
      };
      match_index::opt_into_match_index(sig);

    }

    #[view]
    /// check if the authorities being proposed, and signature threshold would
    /// qualify
    public fun check_proposed_auths(initial_authorities: vector<address>, num_signers:
    u64): bool {
<<<<<<< HEAD
      // TODO: enforce n/m multi auth such as:
=======
      // // enforce n/m multi auth
>>>>>>> f497760c
      // let n = if (len == 3) { 2 }
      // else {
      //   (MINIMUM_SIGS * len) / MINIMUM_AUTH
      // };

      assert!(num_signers >= MINIMUM_SIGS, error::invalid_argument(ESIG_THRESHOLD_CONFIG));

            // policy is to have at least m signers as auths on the account.
      let len = vector::length(&initial_authorities);
      assert!(len >= MINIMUM_AUTH, error::invalid_argument(ETOO_FEW_AUTH));

      let (fam, _, _) = ancestry::any_family_in_list(initial_authorities);
      assert!(!fam, error::invalid_argument(ESIGNERS_SYBIL));
      true

    }

    /// convenience function to check if the account can be caged
    /// after all the structs are in place
    public entry fun finalize_and_cage(sig: &signer, initial_authorities: vector<address>, num_signers: u64) {
      let addr = signer::address_of(sig);

      assert!(donor_voice_txs::is_liquidate_to_match_index(addr), error::invalid_argument(ENOT_MATCH_INDEX_LIQ));

      multi_action::finalize_and_cage(sig, initial_authorities, num_signers);
      community_wallet::set_comm_wallet(sig);

      assert!(multisig_thresh(addr), error::invalid_argument(ESIG_THRESHOLD_RATIO));
      assert!(!multisig_common_ancestry(addr),
      error::invalid_argument(ESIGNERS_SYBIL));
      assert!(community_wallet::is_init(addr), error::invalid_argument(ENO_CW_FLAG));

    }

    #[view]

    /// Dynamic check to see if CommunityWallet is qualifying.
    /// if it is not qualifying it wont be part of the burn funds matching.
    public fun qualifies(addr: address): bool {
      // The CommunityWallet flag is set
      community_wallet::is_init(addr) &&
      // has donor_voice instantiated properly
      donor_voice_txs::is_donor_voice(addr) &&
      donor_voice_txs::is_liquidate_to_match_index(addr) &&

      // multisig has minimum requirement of MINIMUM_SIGS signatures, and minimum list of MINIMUM_AUTH signers, and a minimum of MINIMUM_SIGS/MINIMUM_AUTH threshold. I.e. OK to have MINIMUM_SIGS+1/MINIMUM_AUTH signatures.
      multisig_thresh(addr)
      &&
      // the multisig authorities are unrelated per ancestry
      !multisig_common_ancestry(addr)
    }

    #[test_only]
    // COMMIT NOTE: leaving this function which allows for assertion to be made
    /// Dynamic check to see if CommunityWallet is qualifying.
    /// if it is not qualifying it wont be part of the burn funds matching.
    public fun assert_qualifies(addr: address) {
      // The CommunityWallet flag is set
      assert!(community_wallet::is_init(addr), error::invalid_argument(ENO_CW_FLAG));
      assert!(donor_voice_txs::is_donor_voice(addr), error::invalid_argument(ENOT_DONOR_VOICE));
      assert!(donor_voice_txs::is_liquidate_to_match_index(addr), error::invalid_argument(ENOT_MATCH_INDEX_LIQ));
      assert!(multisig_thresh(addr), error::invalid_argument(ESIG_THRESHOLD_RATIO));
      assert!(!multisig_common_ancestry(addr), error::invalid_argument(ESIGNERS_SYBIL));
    }

    fun multisig_thresh(addr: address): bool{
      let (n, m) = multi_action::get_threshold(addr);

      // can't have less than three signatures
      if (n < MINIMUM_SIGS) return false;
      // can't have less than five authorities
      // pentapedal locomotion https://www.youtube.com/watch?v=bgWJ9DN1Qak
      if (m < MINIMUM_AUTH) return false;

      let r = fixed_point32::create_from_rational(MINIMUM_SIGS, MINIMUM_AUTH);
      let pct_baseline = fixed_point32::multiply_u64(100, r);
      let r = fixed_point32::create_from_rational(n, m);
      let pct = fixed_point32::multiply_u64(100, r);

      pct >= pct_baseline
    }

    fun multisig_common_ancestry(addr: address): bool {
      let list = multi_action::get_authorities(addr);

      let (fam, _, _) = ancestry::any_family_in_list(list);

      fam
    }

    #[view]
    /// from the list of addresses that opted into the match_index, filter for only those that qualified.
    public fun get_qualifying(opt_in_list: vector<address>): vector<address> {
      // let opt_in_list = match_index::get_address_list();

      vector::filter(opt_in_list, |addr|{
        qualifies(*addr)
      })
    }

    #[view]
    /// Get authorities resposible for the community wallet
    public fun get_community_wallet_authorities(multisig_address: address): vector<address> {
      multi_action::get_authorities(multisig_address)
    }

    /// Add or remove a signer to/from the multisig, and check if they may be related in the ancestry tree
    public entry fun change_signer_community_multisig(
      sig: &signer,
      multisig_address: address,
      new_signer: address,
      is_add_operation: bool,
      n_of_m: u64,
      vote_duration_epochs: u64
    ) {
      assert!(n_of_m >= MINIMUM_SIGS , error::invalid_argument(ETOO_FEW_AUTH));

      let current_signers = multi_action::get_authorities(multisig_address);

      // Checking family relations only if adding a new signer
      if (is_add_operation) {
          let (fam, _, _) = ancestry::is_family_one_in_list(new_signer, &current_signers);
          assert!(!fam, error::invalid_argument(ESIGNERS_SYBIL));
      };

      // Verify the signers will not fall below the threshold the signers will fall below threshold
      if (!is_add_operation) {
          assert!((vector::length(&current_signers) - 1) >  MINIMUM_AUTH, error::invalid_argument(ESIG_THRESHOLD_CONFIG));
      };

      multi_action::propose_governance(
        sig,
        multisig_address,
        vector::singleton(new_signer),
        is_add_operation,
        option::some(n_of_m),
        option::some(vote_duration_epochs)
      );
    }
}<|MERGE_RESOLUTION|>--- conflicted
+++ resolved
@@ -83,11 +83,8 @@
     /// qualify
     public fun check_proposed_auths(initial_authorities: vector<address>, num_signers:
     u64): bool {
-<<<<<<< HEAD
+
       // TODO: enforce n/m multi auth such as:
-=======
-      // // enforce n/m multi auth
->>>>>>> f497760c
       // let n = if (len == 3) { 2 }
       // else {
       //   (MINIMUM_SIGS * len) / MINIMUM_AUTH
