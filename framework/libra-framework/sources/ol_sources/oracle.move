--- conflicted
+++ resolved
@@ -12,12 +12,8 @@
     use diem_framework::event::{Self, EventHandle};
     use diem_framework::coin::{Self, Coin};
     use ol_framework::ol_account;
-<<<<<<< HEAD
     use ol_framework::gas_coin::LibraCoin as GasCoin;
-=======
     use ol_framework::globals;
-    use ol_framework::gas_coin::GasCoin;
->>>>>>> ba05ec9e
     use ol_framework::vouch;
     use ol_framework::epoch_helper;
     use std::error;
