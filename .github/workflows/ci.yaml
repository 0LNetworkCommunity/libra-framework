name: ci

on:
  push:
    tags:
      - '[0-9]+.[0-9]+.[0-9]+'
      - '[0-9]+.[0-9]+.[0-9]+rc[0-9]+'
      - 'ci*'
    branches:
      - 'main'
      # - 'ci'
  pull_request:
    types:
      - opened
      - synchronize
    branches:
      - 'release**'
      - 'main'
env:
  DIEM_FORGE_NODE_BIN_PATH: ${{github.workspace}}/diem-node
  LIBRA_CI: 1
  MODE_0L: "TESTNET"
  SCCACHE_BUCKET: sccache-libra
  SCCACHE_ENDPOINT: https://afcdb03dd0764818ac9aec7fe0c0b8b5.r2.cloudflarestorage.com/sccache-libra
  AWS_ACCESS_KEY_ID: ${{secrets.AWS_ACCESS_KEY_ID}}
  AWS_SECRET_ACCESS_KEY: ${{secrets.AWS_SECRET_ACCESS_KEY}}
  SCCACHE_REGION: auto

jobs:
  test:
    runs-on: ubuntu-20.04
    steps:
    # NOTE: for debugging CI this allow shell access to github runner. Will print out tmate.io terminal url
    - name: Setup tmate session
      uses: mxschmitt/action-tmate@v3
      with:
        detached: true
      timeout-minutes: 15


    - name: setup env
      uses: 0o-de-lally/libra-v7/.github/actions/build_env@ci

<<<<<<< HEAD
    - name: install diem-node (for smoke tests)
=======
    - name: install zapatos-node (for smoke tests)
>>>>>>> bbb06ed9
      run: >
        wget -O $DIEM_FORGE_NODE_BIN_PATH https://github.com/0LNetworkCommunity/diem/releases/latest/download/diem-node &&
        sudo chmod 755 $DIEM_FORGE_NODE_BIN_PATH &&
        echo $DIEM_FORGE_NODE_BIN_PATH &&
        ls -l $DIEM_FORGE_NODE_BIN_PATH

<<<<<<< HEAD
    - name: install diem (for move tests)
=======
    - name: install zapatos (for move tests)
>>>>>>> bbb06ed9
      run: >
        wget -O ${{github.workspace}}/diem https://github.com/0LNetworkCommunity/diem/releases/latest/download/diem &&
        sudo chmod 755 ${{github.workspace}}/diem

<<<<<<< HEAD
    - name: set sccache
    # don't do this before because somethings may not build inluding sccache itself.
      run: export RUSTC_WRAPPER=sccache
=======
>>>>>>> bbb06ed9
    # Move framework tests
    - name: move framework
      if: always()
      working-directory: ./framework/libra-framework
      run: ${{github.workspace}}/diem move test

    # Check test suite meta tests
    - name: smoke-tests # NOTE: needs working DIEM_FORGE_NODE_BIN_PATH
      if: always()
      working-directory: ./smoke-tests
      run: cargo test --no-fail-fast

    # Tools tests
    - name: genesis
      if: always()
      working-directory: ./tools/genesis
      run: cargo test --no-fail-fast

    - name: wallet
      if: always()
      working-directory: ./tools/wallet
      run: cargo test --no-fail-fast

    - name: query
      if: always()
      working-directory: ./tools/query
      run: cargo test --no-fail-fast

    - name: tower
      if: always()
      working-directory: ./tools/tower
      run: cargo test --no-fail-fast

    - name: txs
      if: always()
      working-directory: ./tools/txs
      run: cargo test --no-fail-fast<|MERGE_RESOLUTION|>--- conflicted
+++ resolved
@@ -8,7 +8,7 @@
       - 'ci*'
     branches:
       - 'main'
-      # - 'ci'
+      - 'ci'
   pull_request:
     types:
       - opened
@@ -20,11 +20,6 @@
   DIEM_FORGE_NODE_BIN_PATH: ${{github.workspace}}/diem-node
   LIBRA_CI: 1
   MODE_0L: "TESTNET"
-  SCCACHE_BUCKET: sccache-libra
-  SCCACHE_ENDPOINT: https://afcdb03dd0764818ac9aec7fe0c0b8b5.r2.cloudflarestorage.com/sccache-libra
-  AWS_ACCESS_KEY_ID: ${{secrets.AWS_ACCESS_KEY_ID}}
-  AWS_SECRET_ACCESS_KEY: ${{secrets.AWS_SECRET_ACCESS_KEY}}
-  SCCACHE_REGION: auto
 
 jobs:
   test:
@@ -41,32 +36,18 @@
     - name: setup env
       uses: 0o-de-lally/libra-v7/.github/actions/build_env@ci
 
-<<<<<<< HEAD
-    - name: install diem-node (for smoke tests)
-=======
     - name: install zapatos-node (for smoke tests)
->>>>>>> bbb06ed9
       run: >
         wget -O $DIEM_FORGE_NODE_BIN_PATH https://github.com/0LNetworkCommunity/diem/releases/latest/download/diem-node &&
         sudo chmod 755 $DIEM_FORGE_NODE_BIN_PATH &&
         echo $DIEM_FORGE_NODE_BIN_PATH &&
         ls -l $DIEM_FORGE_NODE_BIN_PATH
 
-<<<<<<< HEAD
-    - name: install diem (for move tests)
-=======
     - name: install zapatos (for move tests)
->>>>>>> bbb06ed9
       run: >
         wget -O ${{github.workspace}}/diem https://github.com/0LNetworkCommunity/diem/releases/latest/download/diem &&
         sudo chmod 755 ${{github.workspace}}/diem
 
-<<<<<<< HEAD
-    - name: set sccache
-    # don't do this before because somethings may not build inluding sccache itself.
-      run: export RUSTC_WRAPPER=sccache
-=======
->>>>>>> bbb06ed9
     # Move framework tests
     - name: move framework
       if: always()
