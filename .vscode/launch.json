--- conflicted
+++ resolved
@@ -7,7 +7,6 @@
   "configurations": [
     {
       "name": "rescue-script",
-<<<<<<< HEAD
       "type": "lldb",
       "request": "launch",
       "cargo": {
@@ -18,61 +17,6 @@
         ],
       },
       "args": [
-        "rescue-tx",
-        "--data-path",
-        "/root/test-db/db",
-        "--script-path",
-        "${workspaceFolder}/tools/rescue/fixtures/rescue_framework_script"
-      ],
-      "cwd": "${workspaceFolder}"
-    },
-    {
-      "name": "rescue-apply",
-      "type": "lldb",
-      "request": "launch",
-      "cargo": {
-        "args": [
-          "build",
-          "-p",
-          "rescue"
-        ],
-      },
-      "args": [
-        "bootstrap",
-        "/root/test-db/db",
-        "--genesis-txn-file",
-        "/root/test-db/db/rescue.blob",
-        // "--commit",
-        "--waypoint-to-verify",
-        "30:6239861623e340e87e79fce3afcd6356478378ef65f976909ad3142f3664d19e"
-        // "--db-dir",
-        // "/root/test-db/db",
-        // "--script-path",
-        // "${workspaceFolder}/tools/rescue/fixtures/rescue_framework_script"
-      ],
-      "cwd": "${workspaceFolder}"
-    },
-    {
-      "name": "framework-upgrade",
-=======
->>>>>>> 2353e18a
-      "type": "lldb",
-      "request": "launch",
-      "cargo": {
-        "args": [
-          "build",
-          "-p",
-          "rescue"
-        ],
-      },
-      "args": [
-<<<<<<< HEAD
-        "upgrade",
-        "-o",
-        "${workspaceFolder}/framework/releases/framework_upgrade",
-        "-f",
-        "${workspaceFolder}/framework",
-=======
         "rescue-tx",
         "--data-path",
         // "/root/test-db/db",
@@ -125,7 +69,6 @@
         "--waypoint-to-verify",
         "2471146:3d54561e00f0dccaf696467ec2ea47f9bf6149536e9e4e66f4bf742742f5a0cc",
         "--commit",
->>>>>>> 2353e18a
       ],
       "cwd": "${workspaceFolder}"
     },
