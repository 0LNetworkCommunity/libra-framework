//! Configs for all 0L apps.

use crate::{
    exports::{AccountAddress, AuthenticationKey, NamedChain},
    global_config_dir,
};
use anyhow::{bail, Context};
use serde::{Deserialize, Serialize};
use serde_with::{serde_as, DisplayFromStr};
use url::Url;

<<<<<<< HEAD
use diem_crypto::ed25519::Ed25519PrivateKey;
=======
use zapatos_crypto::ed25519::Ed25519PrivateKey;
>>>>>>> bbb06ed9

use std::{fs, io::Write, path::PathBuf, str::FromStr};

use super::network_playlist::{self, HostProfile, NetworkPlaylist};

pub const CONFIG_FILE_NAME: &str = "libra.yaml";
/// MinerApp Configuration
#[derive(Debug, Deserialize, Serialize)]
pub struct AppCfg {
    /// Workspace config
    pub workspace: Workspace,
    /// accounts which we have profiles for
    // NOTE: for v7 it will load the default() for migration
    // #[serde(default)]
    pub user_profiles: Vec<Profile>,
    /// Network profile
    pub network_playlist: Vec<NetworkPlaylist>,
    /// Transaction configurations
    pub tx_configs: TxConfigs,
}

#[derive(Debug, Deserialize, Serialize)]
pub struct LegacyToml {
    /// Workspace config
    pub workspace: Workspace,
    /// User Profile
    // NOTE: this profile is being deprecated
    pub profile: Profile,
    /// Chain Info for all users
    pub chain_info: ChainInfo,
    /// Transaction configurations
    pub tx_configs: TxConfigs,
}

impl LegacyToml {
    /// Get a AppCfg object from toml file
    pub fn parse_toml(path: Option<PathBuf>) -> anyhow::Result<Self> {
        let path = path.unwrap_or_else(|| global_config_dir().join("0L.toml"));
        let toml_buf = fs::read_to_string(path)?;
        Ok(toml::from_str(&toml_buf)?)
    }
}

pub fn default_file_path() -> PathBuf {
    global_config_dir().join(CONFIG_FILE_NAME)
}

impl AppCfg {
    /// load from default path
    pub fn load(file: Option<PathBuf>) -> anyhow::Result<Self> {
        let path = file.unwrap_or_else(default_file_path);
        if !path.exists() {
            bail!(format!(
                "libra.yaml dir does not exist at {}\nHave you initialized the configs with `libra config init`?",
                path.to_str().unwrap()
            ))
        }
        let s = fs::read_to_string(&path)?;
        let de: AppCfg = serde_yaml::from_str(&s).context(format!(
            "could not read {:?} file into an AppCfg. Is there an issue with the file?",
            &path
        ))?;
        Ok(de)
    }
    /// save the config file to 0L.toml to the workspace home path
    pub fn save_file(&self) -> anyhow::Result<PathBuf> {
        // let toml = toml::to_string(&self)?;
        let yaml = serde_yaml::to_string(&self)?;
        let home_path = &self.workspace.node_home.clone();
        // create home path if doesn't exist, usually only in dev/ci environments.
        fs::create_dir_all(home_path)?;
        let toml_path = home_path.join(CONFIG_FILE_NAME);
        let mut file = fs::File::create(&toml_path)?;
        file.write_all(yaml.as_bytes())?;

        Ok(toml_path)
    }

    pub fn migrate(legacy_file: Option<PathBuf>, output: Option<PathBuf>) -> anyhow::Result<Self> {
        let l = LegacyToml::parse_toml(legacy_file)?;

        let nodes = if let Some(v) = l.profile.upstream_nodes.as_ref() {
            v.iter()
                .map(|u| HostProfile {
                    url: u.to_owned(),
                    note: u.to_string(),
                    ..Default::default()
                })
                .collect::<Vec<HostProfile>>()
        } else {
            vec![]
        };
        let np = NetworkPlaylist {
            chain_id: l.chain_info.chain_id,
            nodes,
        };
        let app_cfg = AppCfg {
            workspace: l.workspace,
            user_profiles: vec![l.profile],
            network_playlist: vec![np],
            tx_configs: l.tx_configs,
        };

        if let Some(p) = output {
            fs::create_dir_all(&p)?;
            println!("created file for {}", p.to_str().unwrap());
            let yaml = serde_yaml::to_string(&app_cfg)?;
            fs::write(p, yaml.as_bytes())?;
        } else {
            app_cfg.save_file()?;
        }

        Ok(app_cfg)
    }

    /// Get where the block/proofs are stored.
    pub fn get_block_dir(&self, nickname: Option<String>) -> anyhow::Result<PathBuf> {
        let mut home = self.workspace.node_home.clone();
        let profile = self.get_profile(nickname)?;
        let vdf_dir_name = format!("vdf_proofs_{}", &profile.account.to_string());

        home.push(vdf_dir_name);
        Ok(home)
    }

    /// get profile index by account fragment: full account string or shortened "nickname"
    fn get_profile_idx(&self, mut nickname: Option<String>) -> anyhow::Result<usize> {
        if self.user_profiles.is_empty() {
            bail!("no profiles found")
        };
        if self.user_profiles.len() == 1 {
            return Ok(0);
        };

        // try to use the default profile unless one was requested
        if nickname.is_none() {
            nickname = self.workspace.default_profile.clone()
        };

        if let Some(n) = nickname {
            let found = self.user_profiles.iter().enumerate().find_map(|(i, e)| {
                if e.nickname.contains(&n) || e.account.to_string().contains(&n) {
                    Some(i)
                } else {
                    None
                }
            });
            return found.context("could not find a profile");
        };

        bail!("no profiles found")
    }

    /// can get profile by account fragment: full account string or shortened "nickname"
    pub fn get_profile(&self, nickname: Option<String>) -> anyhow::Result<&Profile> {
        let idx = self.get_profile_idx(nickname).unwrap_or(0);
        let p = self.user_profiles.get(idx).context("no profile at index")?;
        Ok(p)
    }

    /// get profile mutable borrow
    pub fn get_profile_mut(&mut self, nickname: Option<String>) -> anyhow::Result<&mut Profile> {
        let idx = self.get_profile_idx(nickname).unwrap_or(0);
        let p = self
            .user_profiles
            .get_mut(idx)
            .context("no profile at index")?;
        Ok(p)
    }

    pub fn maybe_add_profile(&mut self, profile: Profile) -> anyhow::Result<()> {
        if self.user_profiles.is_empty() {
            self.user_profiles = vec![profile];
            return Ok(());
        }

       let maybe_here = self.user_profiles.iter_mut().find(|e| e.account == profile.account);

        if let Some(p) = maybe_here {
            *p = profile; // replace it
        } else {
          self.user_profiles.push(profile);
        }

        Ok(())
    }

    /// remove a profile
    pub fn try_remove_profile(&mut self, nickname: &str) -> anyhow::Result<()> {
      let idx = self.get_profile_idx(Some(nickname.to_owned()))?;
      self.user_profiles.remove(idx);
      Ok(())
    }

    /// Get where node key_store.json stored.
    pub fn init_app_configs(
        authkey: AuthenticationKey,
        account: AccountAddress,
        config_path: Option<PathBuf>,
        network_id: Option<NamedChain>,
        network_playlist: Option<NetworkPlaylist>,
    ) -> anyhow::Result<Self> {
        // TODO: Check if configs exist and warn on overwrite.
        let mut default_config = AppCfg::default();

        let profile = Profile::new(authkey, account);
        default_config.user_profiles = vec![profile];

        default_config.workspace.node_home = config_path.unwrap_or_else(global_config_dir);

        if let Some(id) = network_id {
            default_config.workspace.default_chain_id = id.to_owned();
        };

        if let Some(np) = network_playlist {
            default_config.network_playlist.push(np)
        }

        default_config.save_file()?;

        Ok(default_config)
    }

    pub fn init_for_tests(path: PathBuf) -> anyhow::Result<AppCfg> {

        use diem_crypto::ValidCryptoMaterialStringExt;
        let mut cfg = Self::init_app_configs(
            "87515d94a244235a1433d7117bc0cb154c613c2f4b1e67ca8d98a542ee3f59f5".parse()?,
            "0x87515d94a244235a1433d7117bc0cb154c613c2f4b1e67ca8d98a542ee3f59f5".parse()?,
            Some(path),
            Some(NamedChain::TESTING),
            None,
        )?;

        let mut profile = cfg.get_profile_mut(None)?;
        profile.test_private_key = Some(Ed25519PrivateKey::from_encoded_string(
            "0x74f18da2b80b1820b58116197b1c41f8a36e1b37a15c7fb434bb42dd7bdaa66b",
        )?);

        Ok(cfg)
    }

    pub fn set_chain_id(&mut self, chain_id: NamedChain) {
        self.workspace.default_chain_id = chain_id;
    }

    pub async fn update_network_playlist(
        &mut self,
        chain_id: Option<NamedChain>,
        playlist_url: Option<Url>,
    ) -> anyhow::Result<NetworkPlaylist> {
        // let chain_id = chain_id.unwrap_or(self.chain_info.chain_id);
        let url = playlist_url.unwrap_or(network_playlist::find_default_playlist(chain_id)?);

        let np = NetworkPlaylist::from_url(url, chain_id).await?;

        self.maybe_add_custom_playlist(&np);
        Ok(np)
    }

    ///fetch a network profile, optionally by profile name
    pub fn get_network_profile(
        &self,
        chain_id: Option<NamedChain>,
    ) -> anyhow::Result<NetworkPlaylist> {
        // TODO: avoid clone
        let np = self.network_playlist.clone();

        let chain_id = chain_id.unwrap_or(self.workspace.default_chain_id);
        let profile = np.into_iter().find(|each| each.chain_id == chain_id);

        profile.context("could not find a network profile")
    }

      pub fn get_network_profile_mut(
        &mut self,
        chain_id: Option<NamedChain>,
    ) -> anyhow::Result<&mut NetworkPlaylist> {
        // TODO: avoid clone
        let np = &mut self.network_playlist;

        let chain_id = chain_id.unwrap_or(self.workspace.default_chain_id);
        let profile = np.iter_mut().find(|each| each.chain_id == chain_id).context("cannot get network profile")?;

        Ok(profile)
    }

    pub async fn refresh_network_profile_and_save(
        &mut self,
        chain_id: Option<NamedChain>,
    ) -> anyhow::Result<NetworkPlaylist> {
        let mut np = self.get_network_profile(chain_id)?;
        np.refresh_sync_status().await?;
        self.save_file()?;
        Ok(np)
    }

    /// if there is a custom playlist update it
    pub fn maybe_add_custom_playlist(&mut self, new_playlist: &NetworkPlaylist) {
        let mut found = false;
        self.network_playlist.iter_mut().for_each(|play| {
            if play.chain_id == new_playlist.chain_id {
                found = true;
                *play = new_playlist.to_owned();
            }
        });
        if !found {
            self.network_playlist.push(new_playlist.to_owned());
        }
    }
    // TODO: always use CHAIN_ID from AppCfg
    ///fetch a network profile, optionally by profile name
    pub fn pick_url(&self, chain_id: Option<NamedChain>) -> anyhow::Result<Url> {
        let np = self.get_network_profile(chain_id)?;
        np.pick_one()
    }
}

/// Default configuration settings.
impl Default for AppCfg {
    fn default() -> Self {
        Self {
            workspace: Workspace::default(),
            // profile: None,
            user_profiles: vec![],
            network_playlist: vec![],
            // chain_info: ChainInfo::default(),
            tx_configs: TxConfigs::default(),
        }
    }
}

/// Information about the Chain to mined for
#[serde_as]
#[derive(Clone, Debug, Deserialize, Serialize)]
pub struct Workspace {
    /// default profile. Will match the substring of a full address or the nickname
    #[serde(default)]
    pub default_profile: Option<String>,
    /// default chain network profile to use
    #[serde_as(as = "DisplayFromStr")]
    pub default_chain_id: NamedChain,

    /// home directory of the diem node, may be the same as miner.
    pub node_home: PathBuf,
    // /// Directory of source code (for developer tests only)
    // pub source_path: Option<PathBuf>,
    // /// Directory to store blocks in
    // pub block_dir: String,
    // /// Directory for the database
    // #[serde(default = "default_db_path")]
    // pub db_path: PathBuf,
    // /// Path to which stdlib binaries for upgrades get built typically
    // /// /language/diem-framework/staged/stdlib.mv
    // pub stdlib_bin_path: Option<PathBuf>,
}

impl Default for Workspace {
    fn default() -> Self {
        Self {
            default_profile: None,
            default_chain_id: NamedChain::MAINNET,
            node_home: crate::global_config_dir(),
        }
    }
}

impl Workspace {
  /// set a profile as the default one
  pub fn set_default(&mut self, profile: String) {
    self.default_profile = Some(profile);
  }
}

/// Information about the Chain to mined for
#[serde_as]
#[derive(Clone, Debug, Deserialize, Serialize)]
pub struct ChainInfo {
    /// Chain that this work is being committed to
    #[serde_as(as = "DisplayFromStr")]
    pub chain_id: NamedChain,
}

// TODO: These defaults serving as test fixtures.
impl Default for ChainInfo {
    fn default() -> Self {
        Self {
            chain_id: NamedChain::MAINNET,
        }
    }
}

/// Miner profile to commit this work chain to a particular identity
#[derive(Debug, Deserialize, Serialize)]
pub struct Profile {
    /// The 0L account for the Miner and prospective validator. This is derived from auth_key
    pub account: AccountAddress,
    /// Miner Authorization Key for 0L Blockchain. Note: not the same as public key, nor account.
    pub auth_key: AuthenticationKey,

    /// Private key only for use with testing
    /// Note: skip_serializing so that it is never saved to disk.
    #[serde(skip_serializing)]
    test_private_key: Option<Ed25519PrivateKey>,

    /// nickname for this profile
    pub nickname: String,
    #[serde(default)]
    /// is it already on chain
    pub on_chain: bool,
    #[serde(default)]
    /// what the last balance checked
    pub balance: u64,
    /// Language settings, for use with Carpe
    pub locale: Option<String>,
    /// An opportunity for the Miner to write a message on their genesis block.
    pub statement: String,

    // NOTE: V7: deprecated fields from 0L.toml
    // should have no effect on reading legacy files

    // /// ip address of this node. May be different from transaction URL.
    // pub ip: Ipv4Addr,

    // /// ip address of the validator fullnodee
    // pub vfn_ip: Option<Ipv4Addr>,
    /// Deprecation: Other nodes to connect for fallback connections
    pub upstream_nodes: Option<Vec<Url>>,
    // /// fullnode playlist URL to override default
    // pub override_playlist: Option<Url>,

    // /// Link to another delay tower.
    // pub tower_link: Option<String>,
}

impl Default for Profile {
    fn default() -> Self {
        Self {
            account: AccountAddress::ZERO,
            auth_key: AuthenticationKey::from_str(
                "0000000000000000000000000000000000000000000000000000000000000000",
            )
            .unwrap(),
            statement: "Protests rage across the nation".to_owned(),
            test_private_key: None,
            locale: None,
            nickname: "default".to_string(),
            on_chain: false,
            balance: 0,
            upstream_nodes: None, // Note: deprecated, here for migration
        }
    }
}

impl Profile {
    pub fn new(auth: AuthenticationKey, acc: AccountAddress) -> Self {
        let mut p = Self::default();
        p.account = acc;
        p.auth_key = auth;
        p.nickname = get_nickname(p.account);
        p
    }

    // sets the private key and consumes it.
    pub fn set_private_key(&mut self, key: &Ed25519PrivateKey) {
      self.test_private_key = Some(key.to_owned())
    }

    // sets the private key and consumes it.
    pub fn borrow_private_key(&self) -> anyhow::Result<&Ed25519PrivateKey> {
      Ok(self.test_private_key.as_ref().context("no private key found")?)
    }
}

pub fn get_nickname(acc: AccountAddress) -> String {
    // let's check if this is a legacy/founder key, it will have 16 zeros at the start, and that's not a useful nickname
    if acc.to_string()[..32] == *"00000000000000000000000000000000" {
        return acc.to_string()[33..36].to_owned();
    }

    acc.to_string()[..3].to_owned()
}
/// Transaction types
pub enum TxType {
    /// critical txs
    Critical,
    /// management txs
    Mgmt,
    /// miner txs
    Miner,
    /// cheap txs
    Cheap,
}

/// Transaction types used in 0L clients
#[derive(Clone, Debug, Deserialize, Serialize)]
// #[serde(deny_unknown_fields)]
pub struct TxConfigs {
    /// baseline cost
    #[serde(default = "default_baseline_cost")]
    pub baseline_cost: TxCost,
    /// critical transactions cost
    #[serde(default = "default_critical_txs_cost")]
    pub critical_txs_cost: Option<TxCost>,
    /// management transactions cost
    #[serde(default = "default_management_txs_cost")]
    pub management_txs_cost: Option<TxCost>,
    /// Miner transactions cost
    #[serde(default = "default_miner_txs_cost")]
    pub miner_txs_cost: Option<TxCost>,
    /// Cheap or test transation costs
    #[serde(default = "default_cheap_txs_cost")]
    pub cheap_txs_cost: Option<TxCost>,
}

impl TxConfigs {
    /// get the user txs cost preferences for given transaction type
    pub fn get_cost(&self, tx_type: TxType) -> TxCost {
        let baseline = &self.baseline_cost.clone();
        let cost = match tx_type {
            TxType::Critical => self.critical_txs_cost.as_ref().unwrap_or(baseline),
            TxType::Mgmt => self.management_txs_cost.as_ref().unwrap_or(baseline),
            TxType::Miner => self.miner_txs_cost.as_ref().unwrap_or(baseline),
            TxType::Cheap => self.cheap_txs_cost.as_ref().unwrap_or(baseline),
        };
        cost.to_owned()
    }
}

/// Transaction preferences for a given type of transaction
#[derive(Clone, Debug, Deserialize, Serialize)]
// #[serde(deny_unknown_fields)]
pub struct TxCost {
    /// Max gas units to pay per transaction
    pub max_gas_unit_for_tx: u64, // gas UNITS of computation
    /// Max coin price per unit of gas
    pub coin_price_per_unit: u64, // price in micro GAS
    /// Time in seconds to timeout, from now
    pub user_tx_timeout: u64, // seconds,
}

impl TxCost {
    /// create new cost object
    pub fn new(cost: u64) -> Self {
        TxCost {
            max_gas_unit_for_tx: cost, // oracle upgrade transaction is expensive.
            coin_price_per_unit: 1,
            user_tx_timeout: 5_000,
        }
    }
}
impl Default for TxConfigs {
    fn default() -> Self {
        Self {
            baseline_cost: default_baseline_cost(),
            critical_txs_cost: default_critical_txs_cost(),
            management_txs_cost: default_management_txs_cost(),
            miner_txs_cost: default_miner_txs_cost(),
            cheap_txs_cost: default_cheap_txs_cost(),
        }
    }
}

fn default_baseline_cost() -> TxCost {
    TxCost::new(10_000)
}
fn default_critical_txs_cost() -> Option<TxCost> {
    Some(TxCost::new(1_000_000))
}
fn default_management_txs_cost() -> Option<TxCost> {
    Some(TxCost::new(100_000))
}
fn default_miner_txs_cost() -> Option<TxCost> {
    Some(TxCost::new(10_000))
}
fn default_cheap_txs_cost() -> Option<TxCost> {
    Some(TxCost::new(1_000))
}

#[tokio::test]
async fn test_create() {
    let a = AppCfg {
        user_profiles: vec![Profile::default()],
        ..Default::default()
    };
    a.save_file().unwrap();
}

#[test]
fn read_write() {
    let raw_yaml = r"
workspace:
  default_profile: '636'
  default_chain_id: TESTING
  node_home: $HOME/.0L
user_profiles:
- account: 63609dfa4c8786bef29b201500064b2864689de724ca134f4e975784e3642776
  auth_key: 0x63609dfa4c8786bef29b201500064b2864689de724ca134f4e975784e3642776
  test_private_key: null
  nickname: '636'
  on_chain: false
  balance: 0
  locale: null
  statement: Protests rage across the nation
  upstream_nodes: null
- account: 4cca8361dfcab8ab5d80523cfea7d9fca5103e070ed7023d6b80a27eea2acc5d
  auth_key: 0x4cca8361dfcab8ab5d80523cfea7d9fca5103e070ed7023d6b80a27eea2acc5d
  test_private_key: null
  nickname: 4cc
  on_chain: false
  balance: 0
  locale: null
  statement: Protests rage across the nation
  upstream_nodes: null
- account: 771dcb53b7f69e0f3f7b0d2a6b7bd8d5ec44a1cca079fd501f7b3228360f3f92
  auth_key: 0x771dcb53b7f69e0f3f7b0d2a6b7bd8d5ec44a1cca079fd501f7b3228360f3f92
  test_private_key: null
  nickname: '771'
  on_chain: false
  balance: 0
  locale: null
  statement: Protests rage across the nation
  upstream_nodes: null
network_playlist:
- chain_id: MAINNET
  nodes:
  - url: http://204.186.74.42:8080/
    note: w
    version: 0
    is_api: false
    is_sync: false
- chain_id: TESTING
  nodes:
  - url: http://localhost:8080/
    note: default
    version: 0
    is_api: false
    is_sync: false
tx_configs:
  baseline_cost:
    max_gas_unit_for_tx: 10000
    coin_price_per_unit: 1
    user_tx_timeout: 5000
  critical_txs_cost:
    max_gas_unit_for_tx: 1000000
    coin_price_per_unit: 1
    user_tx_timeout: 5000
  management_txs_cost:
    max_gas_unit_for_tx: 100000
    coin_price_per_unit: 1
    user_tx_timeout: 5000
  miner_txs_cost:
    max_gas_unit_for_tx: 10000
    coin_price_per_unit: 1
    user_tx_timeout: 5000
  cheap_txs_cost:
    max_gas_unit_for_tx: 1000
    coin_price_per_unit: 1
    user_tx_timeout: 5000
";

    let cfg: AppCfg = serde_yaml::from_str(raw_yaml).unwrap();
    // dbg!(&cfg);
    assert!(cfg.workspace.default_chain_id == NamedChain::TESTING);

    let np = cfg.get_network_profile(None).unwrap();
    assert!(np.chain_id == NamedChain::TESTING);

    let np = cfg.get_network_profile(Some(NamedChain::MAINNET)).unwrap();
    assert!(np.chain_id == NamedChain::MAINNET);

    assert!(np.the_good_ones().is_err());
    assert!(np.the_best_one().is_err());

    // pick url will failover to get the best, or the first in list
    let url = cfg.pick_url(None).unwrap();
    assert!(url.host_str().unwrap().contains("localhost"));
}<|MERGE_RESOLUTION|>--- conflicted
+++ resolved
@@ -9,11 +9,7 @@
 use serde_with::{serde_as, DisplayFromStr};
 use url::Url;
 
-<<<<<<< HEAD
-use diem_crypto::ed25519::Ed25519PrivateKey;
-=======
 use zapatos_crypto::ed25519::Ed25519PrivateKey;
->>>>>>> bbb06ed9
 
 use std::{fs, io::Write, path::PathBuf, str::FromStr};
 
@@ -21,7 +17,7 @@
 
 pub const CONFIG_FILE_NAME: &str = "libra.yaml";
 /// MinerApp Configuration
-#[derive(Debug, Deserialize, Serialize)]
+#[derive(Clone, Debug, Deserialize, Serialize)]
 pub struct AppCfg {
     /// Workspace config
     pub workspace: Workspace,
@@ -35,7 +31,7 @@
     pub tx_configs: TxConfigs,
 }
 
-#[derive(Debug, Deserialize, Serialize)]
+#[derive(Clone, Debug, Deserialize, Serialize)]
 pub struct LegacyToml {
     /// Workspace config
     pub workspace: Workspace,
@@ -168,10 +164,10 @@
     }
 
     /// can get profile by account fragment: full account string or shortened "nickname"
-    pub fn get_profile(&self, nickname: Option<String>) -> anyhow::Result<&Profile> {
+    pub fn get_profile(&self, nickname: Option<String>) -> anyhow::Result<Profile> {
         let idx = self.get_profile_idx(nickname).unwrap_or(0);
         let p = self.user_profiles.get(idx).context("no profile at index")?;
-        Ok(p)
+        Ok(p.to_owned())
     }
 
     /// get profile mutable borrow
@@ -190,24 +186,21 @@
             return Ok(());
         }
 
-       let maybe_here = self.user_profiles.iter_mut().find(|e| e.account == profile.account);
-
-        if let Some(p) = maybe_here {
-            *p = profile; // replace it
-        } else {
-          self.user_profiles.push(profile);
+        let mut found = false;
+        // if it exists lets update it.
+        self.user_profiles.iter_mut().for_each(|e| {
+            if e.account == profile.account {
+                *e = profile.clone();
+                found = true;
+            }
+        });
+
+        if !found {
+            self.user_profiles.push(profile);
         }
 
         Ok(())
     }
-
-    /// remove a profile
-    pub fn try_remove_profile(&mut self, nickname: &str) -> anyhow::Result<()> {
-      let idx = self.get_profile_idx(Some(nickname.to_owned()))?;
-      self.user_profiles.remove(idx);
-      Ok(())
-    }
-
     /// Get where node key_store.json stored.
     pub fn init_app_configs(
         authkey: AuthenticationKey,
@@ -238,8 +231,20 @@
     }
 
     pub fn init_for_tests(path: PathBuf) -> anyhow::Result<AppCfg> {
-
-        use diem_crypto::ValidCryptoMaterialStringExt;
+        // use crate::test_drop_helper::DropTemp;
+        // use zapatos_temppath::TempPath;
+        use zapatos_crypto::ValidCryptoMaterialStringExt;
+
+        // Alice = "talent sunset lizard pill fame nuclear spy noodle basket okay critic grow sleep legend hurry pitch blanket clerk impose rough degree sock insane purse"
+        // "child_0_owner": {
+        //   "account": "87515d94a244235a1433d7117bc0cb154c613c2f4b1e67ca8d98a542ee3f59f5",
+        //   "auth_key": "0x87515d94a244235a1433d7117bc0cb154c613c2f4b1e67ca8d98a542ee3f59f5",
+        //   "pri_key": "0x74f18da2b80b1820b58116197b1c41f8a36e1b37a15c7fb434bb42dd7bdaa66b"
+        // },
+
+        // let temp = DropTemp::new_in_crate(test_name);
+        // let temp = TempPath::new();
+
         let mut cfg = Self::init_app_configs(
             "87515d94a244235a1433d7117bc0cb154c613c2f4b1e67ca8d98a542ee3f59f5".parse()?,
             "0x87515d94a244235a1433d7117bc0cb154c613c2f4b1e67ca8d98a542ee3f59f5".parse()?,
@@ -256,6 +261,22 @@
         Ok(cfg)
     }
 
+    // /// Removes current node from upstream nodes
+    // /// To be used when DB is corrupted for instance.
+    // pub fn remove_node(&mut self, host: String) -> anyhow::Result<()> {
+    //     let nodes = self.profile.upstream_nodes.clone();
+    //     match nodes.len() {
+    //         1 => bail!("Cannot remove last node"),
+    //         _ => {
+    //             self.profile.upstream_nodes = nodes
+    //                 .into_iter()
+    //                 .filter(|each| !each.to_string().contains(&host))
+    //                 .collect();
+    //             self.save_file()?;
+    //             Ok(())
+    //         }
+    //     }
+    // }
     pub fn set_chain_id(&mut self, chain_id: NamedChain) {
         self.workspace.default_chain_id = chain_id;
     }
@@ -273,7 +294,6 @@
         self.maybe_add_custom_playlist(&np);
         Ok(np)
     }
-
     ///fetch a network profile, optionally by profile name
     pub fn get_network_profile(
         &self,
@@ -286,19 +306,6 @@
         let profile = np.into_iter().find(|each| each.chain_id == chain_id);
 
         profile.context("could not find a network profile")
-    }
-
-      pub fn get_network_profile_mut(
-        &mut self,
-        chain_id: Option<NamedChain>,
-    ) -> anyhow::Result<&mut NetworkPlaylist> {
-        // TODO: avoid clone
-        let np = &mut self.network_playlist;
-
-        let chain_id = chain_id.unwrap_or(self.workspace.default_chain_id);
-        let profile = np.iter_mut().find(|each| each.chain_id == chain_id).context("cannot get network profile")?;
-
-        Ok(profile)
     }
 
     pub async fn refresh_network_profile_and_save(
@@ -328,7 +335,14 @@
     ///fetch a network profile, optionally by profile name
     pub fn pick_url(&self, chain_id: Option<NamedChain>) -> anyhow::Result<Url> {
         let np = self.get_network_profile(chain_id)?;
-        np.pick_one()
+        match np.the_best_one() {
+            Ok(u) => Ok(u),
+            Err(_) => np
+                .all_urls()?
+                .into_iter()
+                .next()
+                .context("no urls to choose from"),
+        }
     }
 }
 
@@ -371,21 +385,22 @@
     // pub stdlib_bin_path: Option<PathBuf>,
 }
 
+// fn default_db_path() -> PathBuf {
+//     global_config_dir().join("db")
+// }
+
 impl Default for Workspace {
     fn default() -> Self {
         Self {
             default_profile: None,
             default_chain_id: NamedChain::MAINNET,
             node_home: crate::global_config_dir(),
-        }
-    }
-}
-
-impl Workspace {
-  /// set a profile as the default one
-  pub fn set_default(&mut self, profile: String) {
-    self.default_profile = Some(profile);
-  }
+            // source_path: None,
+            // block_dir: "vdf_proofs".to_owned(),
+            // db_path: default_db_path(),
+            // stdlib_bin_path: None,
+        }
+    }
 }
 
 /// Information about the Chain to mined for
@@ -407,7 +422,7 @@
 }
 
 /// Miner profile to commit this work chain to a particular identity
-#[derive(Debug, Deserialize, Serialize)]
+#[derive(Clone, Debug, Deserialize, Serialize)]
 pub struct Profile {
     /// The 0L account for the Miner and prospective validator. This is derived from auth_key
     pub account: AccountAddress,
@@ -417,7 +432,7 @@
     /// Private key only for use with testing
     /// Note: skip_serializing so that it is never saved to disk.
     #[serde(skip_serializing)]
-    test_private_key: Option<Ed25519PrivateKey>,
+    pub test_private_key: Option<Ed25519PrivateKey>,
 
     /// nickname for this profile
     pub nickname: String,
@@ -458,12 +473,18 @@
             )
             .unwrap(),
             statement: "Protests rage across the nation".to_owned(),
+            // ip: "0.0.0.0".parse().unwrap(),
+            // vfn_ip: "0.0.0.0".parse().ok(),
+            // // default_node: Some("http://localhost:8080".parse().expect("parse url")),
+            // override_playlist: None,
+            // upstream_nodes: vec!["http://localhost:8080".parse().expect("parse url")],
+            // tower_link: None,
             test_private_key: None,
             locale: None,
             nickname: "default".to_string(),
             on_chain: false,
             balance: 0,
-            upstream_nodes: None, // Note: deprecated, here for migration
+            upstream_nodes: None, // deprecation
         }
     }
 }
@@ -475,16 +496,6 @@
         p.auth_key = auth;
         p.nickname = get_nickname(p.account);
         p
-    }
-
-    // sets the private key and consumes it.
-    pub fn set_private_key(&mut self, key: &Ed25519PrivateKey) {
-      self.test_private_key = Some(key.to_owned())
-    }
-
-    // sets the private key and consumes it.
-    pub fn borrow_private_key(&self) -> anyhow::Result<&Ed25519PrivateKey> {
-      Ok(self.test_private_key.as_ref().context("no private key found")?)
     }
 }
 
@@ -608,7 +619,7 @@
 workspace:
   default_profile: '636'
   default_chain_id: TESTING
-  node_home: $HOME/.0L
+  node_home: /Users/lucas/.0L
 user_profiles:
 - account: 63609dfa4c8786bef29b201500064b2864689de724ca134f4e975784e3642776
   auth_key: 0x63609dfa4c8786bef29b201500064b2864689de724ca134f4e975784e3642776
@@ -685,6 +696,9 @@
     let np = cfg.get_network_profile(Some(NamedChain::MAINNET)).unwrap();
     assert!(np.chain_id == NamedChain::MAINNET);
 
+    // none of the node have been verified
+    // dbg!(&np.the_good_ones().unwrap());
+
     assert!(np.the_good_ones().is_err());
     assert!(np.the_best_one().is_err());
 
